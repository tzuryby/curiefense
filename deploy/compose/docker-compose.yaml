version: "3.7"
services:
  curieproxy:
    container_name: curieproxy
    image: "curiefense/curieproxy-envoy:${DOCKER_TAG}"
    restart: always
    volumes:
      - curieproxy_config:/config
    environment:
      - ENVOY_UID
      - TARGET_ADDRESS=echo
      - TARGET_PORT=8080
      - XFF_TRUSTED_HOPS=1
    networks:
      curiemesh:
        aliases:
          - curieproxy
    ports:
      - "30081:80"
      - "30444:443"
      - "8001:8001"
    secrets:
      - curieproxysslcrt
      - curieproxysslkey

  logdb:
    container_name: logdb
    image: "curiefense/logdb:${DOCKER_TAG}"
    restart: always
    volumes:
      - persistent_logdb:/logdb/data
    environment:
      - POSTGRES_READONLY_PASSWORD_FILE=/run/secrets/postgres_ro_password
      - POSTGRES_PASSWORD_FILE=/run/secrets/postgres_superuser_password
    networks:
      - curiemesh
    ports:
      - "5432:5432"
    secrets:
      - postgres_ro_password
      - postgres_superuser_password

  curielogserver:
    container_name: curielogserver
    image: "curiefense/curielogserver:${DOCKER_TAG}"
    restart: always
    environment:
      - CURIELOGSERVER_DBHOST=logdb
      - CURIELOGSERVER_DBUSER=logserver_ro
      - CURIELOGSERVER_DBPASSWORD_FILE=/run/secrets/postgres_ro_password
    networks:
      curiemesh:
        aliases:
          - curielogserver
      confnet:
        aliases:
          - curielogserver
    ports:
      - "80:80"
    secrets:
      - postgres_ro_password

  confserver:
    container_name: confserver
    image: "curiefense/confserver:${DOCKER_TAG}"
    restart: always
    volumes:
      - persistent_confdb:/config
      - local_bucket:/bucket
    tty: true
    environment:
      - CURIE_BUCKET_LINK
      - INIT_GIT_ON_STARTUP=yes
      - BOOTSTRAP_BUCKET_ON_STARTUP=yes
      - IF_NO_CONFIG_INIT_FROM=/bootstrap/confdb-initial-data/
    networks:
      - confnet
    ports:
      - "30000:80"
    secrets:
      - s3cfg
  #      - gc
  #      - azr

  curiesync:
    container_name: curiesync
    image: "curiefense/curiesync:${DOCKER_TAG}"
    restart: always
    volumes:
      - local_bucket:/bucket
      - curieproxy_config:/config
    tty: true
    environment:
      - CURIE_BUCKET_LINK
      - RUN_MODE=PERIODIC_SYNC
    networks:
      - curiemesh
    secrets:
      - s3cfg
#      - gc
#      - azr

  curietasker:
    container_name: curietasker
    image: "curiefense/curietasker:${DOCKER_TAG}"
    restart: always
    networks:
      - confnet

  redis:
    container_name: redis
    image: "curiefense/redis:${DOCKER_TAG}"
    restart: always
    volumes:
      - persistent_redis:/data
    networks:
      curiemesh:
        aliases:
          - redis
    ports:
      - "6379:6379"

  echo:
    container_name: echo
    image: jmalloc/echo-server
    restart: always
    networks:
      curiemesh:
        aliases:
          - echo

  curielogger:
    container_name: curielogger
    image: "curiefense/curielogger:${DOCKER_TAG}"
    restart: always
    environment:
      - CURIELOGGER_USES_POSTGRES=0
      - CURIELOGGER_DBHOST=logdb
      - CURIELOGGER_DBUSER=postgres
      - CURIELOGGER_DBPASSWORD_FILE=/run/secrets/postgres_superuser_password
      - CURIELOGGER_USES_ELASTICSEARCH=0
      - CURIELOGGER_ELASTICSEARCH_URL=http://elasticsearch:9200/
<<<<<<< HEAD
      - CURIELOGGER_USES_LOGSTASH=1
      - CURIELOGGER_LOGSTASH_URL=http://logstash:5001/
      - CURIELOGGER_USES_FLUENTD=1
=======
      - CURIELOGGER_OUTPUTS_LOGSTASH_ENABLED=true
      - CURIELOGGER_OUTPUTS_LOGSTASH_URL=http://logstash:5001/
      - CURIELOGGER_USES_FLUENTD=0
>>>>>>> c2744d91
      - CURIELOGGER_FLUENTD_URL=http://fluentd:5001/
      - CURIELOGGER_KIBANA_HOST=kibana
      - CURIELOGGER_KIBANA_URL=http://kibana:5601/
      - CURIELOGGER_INITIALIZE_KIBANA_INDEX=true
      - ELASTICSEARCH_URL=http://elasticsearch:9200/

    networks:
      - curiemesh
    ports:
      - "9001:9001"
      - "2112:2112"
    depends_on:
      - logdb
    secrets:
      - postgres_superuser_password

  uiserver:
    container_name: uiserver
    image: "curiefense/uiserver:${DOCKER_TAG}"
    restart: always
    networks:
      - confnet
    ports:
      - "30080:80"
      - "30443:443"
    secrets:
      - uisslcrt
      - uisslkey

  prometheus:
    container_name: prometheus
    image: "curiefense/prometheus:${DOCKER_TAG}"
    restart: always
    volumes:
      - persistent_prometheus:/var/run/prometheus
    ports:
      - 9090:9090
    networks:
      - curiemesh

  grafana:
    container_name: grafana
    image: "curiefense/grafana:${DOCKER_TAG}"
    restart: always
    volumes:
      - persistent_grafana:/var/lib/grafana
    networks:
      - curiemesh
      - confnet
    ports:
      - 30300:3000

  elasticsearch:
    container_name: elasticsearch
    image: docker.elastic.co/elasticsearch/elasticsearch:7.10.1
    restart: always
    volumes:
      - persistent_elasticsearch:/usr/share/elasticsearch/data
    environment:
      - node.name=es
      - cluster.name=curiefense-es-cluster
      - discovery.type=single-node
      - bootstrap.memory_lock=true
      - "ES_JAVA_OPTS=-Xms512m -Xmx512m"
    networks:
      - curiemesh
    ports:
      - 9200:9200
    ulimits:
      memlock:
        soft: -1
        hard: -1

  kibana:
    container_name: kibana
    image: docker.elastic.co/kibana/kibana:7.10.1
    restart: always
    environment:
      - ELASTICSEARCH_URL=http://elasticsearch:9200
      - ELASTICSEARCH_HOSTS=http://elasticsearch:9200
      - TELEMETRY_ENABLED=false
      - TELEMETRY_OPTIN=false
    networks:
      - curiemesh
    ports:
      - 5601:5601

<<<<<<< HEAD
  # logstash:
  #   container_name: logstash
  #   image: docker.elastic.co/logstash/logstash:7.10.1
  #   restart: always
  #   volumes:
  #     - type: bind
  #       source: ./logstash-pipeline.conf
  #       target: /usr/share/logstash/pipeline/logstash.conf
  #       read_only: true
  #   environment:
  #     - ELASTICSEARCH_URL=http://elasticsearch:9200
  #     - ELASTICSEARCH_HOSTS=http://elasticsearch:9200
  #     - CURIEFENSE_INDEX_NAME=curieaccesslog
  #   networks:
  #     - curiemesh
  #   ports:
  #     # http input
  #     - 5001:5001
=======
  logstash:
    container_name: logstash
    image: docker.elastic.co/logstash/logstash:7.10.1
    restart: always
    volumes:
      - type: bind
        source: ./logstash
        target: /usr/share/logstash/pipeline/
        read_only: true
      - type: bind
        source: ./logstash/pipelines.yml
        target: /usr/share/logstash/config/pipelines.yml
        read_only: true
    environment:
      - ELASTICSEARCH_URL=http://elasticsearch:9200
      - ELASTICSEARCH_HOSTS=http://elasticsearch:9200
      - CURIEFENSE_INDEX_NAME=curieaccesslog
    networks:
      - curiemesh
    ports:
      # http input
      - 5001:5001
>>>>>>> c2744d91

  # uncomment this to replace logstash with fluentd
  # fluentd:
  #   container_name: fluentd
  #   image: "curiefense/fluentd:${DOCKER_TAG}"
  #   restart: always
  #   volumes:
  #     - type: bind
  #       source: ./fluent.conf
  #       target: /fluentd/etc/fluent.conf
  #       read_only: true
  #   environment:
  #     - ELASTICSEARCH_HOSTS=http://elasticsearch:9200
  #     - CURIEFENSE_INDEX_NAME=curieaccesslog
  #   networks:
  #     - curiemesh
  #   ports:
  #     # http input
  #     - 5001:5001


networks:
  curiemesh:
    name: curiemesh
    driver: bridge
  confnet:
    name: confnet
    driver: bridge

volumes:
  # persistent volumes
  persistent_logdb:
  persistent_confdb:
  persistent_elasticsearch:
  persistent_grafana:
  persistent_redis:
  persistent_prometheus:
  # used for single-node dev or demo deployments.
  # Replaced with an S3/GC/AZE bucket in larger deployments
  local_bucket:
  # shared between curiesync and curieproxy
  curieproxy_config:

secrets:
  s3cfg:
    file: "curiesecrets/s3cfg"

  uisslcrt:
    file: "curiesecrets/uiserver_ssl/ui.crt"
  uisslkey:
    file: "curiesecrets/uiserver_ssl/ui.key"
  curieproxysslcrt:
    file: "curiesecrets/curieproxy_ssl/site.crt"
  curieproxysslkey:
    file: "curiesecrets/curieproxy_ssl/site.key"
  postgres_ro_password:
    file: "curiesecrets/logdb/ro_password.txt"
  postgres_superuser_password:
    file: "curiesecrets/logdb/postgres_password.txt"
<|MERGE_RESOLUTION|>--- conflicted
+++ resolved
@@ -140,15 +140,9 @@
       - CURIELOGGER_DBPASSWORD_FILE=/run/secrets/postgres_superuser_password
       - CURIELOGGER_USES_ELASTICSEARCH=0
       - CURIELOGGER_ELASTICSEARCH_URL=http://elasticsearch:9200/
-<<<<<<< HEAD
-      - CURIELOGGER_USES_LOGSTASH=1
-      - CURIELOGGER_LOGSTASH_URL=http://logstash:5001/
-      - CURIELOGGER_USES_FLUENTD=1
-=======
       - CURIELOGGER_OUTPUTS_LOGSTASH_ENABLED=true
       - CURIELOGGER_OUTPUTS_LOGSTASH_URL=http://logstash:5001/
       - CURIELOGGER_USES_FLUENTD=0
->>>>>>> c2744d91
       - CURIELOGGER_FLUENTD_URL=http://fluentd:5001/
       - CURIELOGGER_KIBANA_HOST=kibana
       - CURIELOGGER_KIBANA_URL=http://kibana:5601/
@@ -236,26 +230,6 @@
     ports:
       - 5601:5601
 
-<<<<<<< HEAD
-  # logstash:
-  #   container_name: logstash
-  #   image: docker.elastic.co/logstash/logstash:7.10.1
-  #   restart: always
-  #   volumes:
-  #     - type: bind
-  #       source: ./logstash-pipeline.conf
-  #       target: /usr/share/logstash/pipeline/logstash.conf
-  #       read_only: true
-  #   environment:
-  #     - ELASTICSEARCH_URL=http://elasticsearch:9200
-  #     - ELASTICSEARCH_HOSTS=http://elasticsearch:9200
-  #     - CURIEFENSE_INDEX_NAME=curieaccesslog
-  #   networks:
-  #     - curiemesh
-  #   ports:
-  #     # http input
-  #     - 5001:5001
-=======
   logstash:
     container_name: logstash
     image: docker.elastic.co/logstash/logstash:7.10.1
@@ -278,7 +252,6 @@
     ports:
       # http input
       - 5001:5001
->>>>>>> c2744d91
 
   # uncomment this to replace logstash with fluentd
   # fluentd:
