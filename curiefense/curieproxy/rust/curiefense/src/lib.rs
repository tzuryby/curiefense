pub mod acl;
pub mod analyze;
pub mod body;
pub mod config;
pub mod contentfilter;
pub mod flow;
pub mod geo;
pub mod grasshopper;
pub mod incremental;
pub mod interface;
pub mod ipinfo;
pub mod limit;
pub mod logs;
pub mod redis;
pub mod requestfields;
pub mod securitypolicy;
pub mod simple_executor;
pub mod tagging;
pub mod utils;

use std::collections::HashMap;
use std::sync::Arc;

use analyze::{APhase0, CfRulesArg};
use config::virtualtags::VirtualTags;
use config::with_config;
use grasshopper::Grasshopper;
use interface::stats::{SecpolStats, Stats, StatsCollect};
use interface::{Action, ActionType, AnalyzeResult, BlockReason, Decision, Location, Tags};
use logs::Logs;
use securitypolicy::match_securitypolicy;
use simple_executor::{Executor, Progress, Task};
use tagging::tag_request;
use utils::{map_request, RawRequest, RequestInfo};

use crate::config::hostmap::SecurityPolicy;
use crate::interface::SimpleAction;

fn challenge_verified<GH: Grasshopper>(gh: &GH, reqinfo: &RequestInfo, logs: &mut Logs) -> bool {
    if let Some(rbzid) = reqinfo.cookies.get("rbzid") {
        if let Some(ua) = reqinfo.headers.get("user-agent") {
            logs.debug(|| format!("Checking rbzid cookie {} with user-agent {}", rbzid, ua));
            return match gh.parse_rbzid(&rbzid.replace('-', "="), ua) {
                Some(b) => b,
                None => {
                    logs.error("Something when wrong when calling parse_rbzid");
                    false
                }
            };
        } else {
            logs.debug("Could not find useragent!");
        }
    }
    false
}

/// # Safety
///
/// Steps a valid executor
pub unsafe fn inspect_async_step(ptr: *mut Executor<Task<(Decision, Tags, Logs)>>) -> Progress<(Decision, Tags, Logs)> {
    match ptr.as_ref() {
        None => Progress::Error("Null ptr".to_string()),
        Some(r) => r.step(),
    }
}

/// # Safety
///
/// Frees the executor, should be run with the output of executor_init, and only once
pub unsafe fn inspect_async_free(ptr: *mut Executor<(Decision, Tags, Logs)>) {
    if ptr.is_null() {
        return;
    }
    let _x = Box::from_raw(ptr);
}

pub fn inspect_generic_request_map<GH: Grasshopper>(
    mgh: Option<&GH>,
    raw: RawRequest,
    logs: &mut Logs,
    selected_secpol: Option<&str>,
    plugins: HashMap<String, String>,
) -> AnalyzeResult {
    async_std::task::block_on(inspect_generic_request_map_async(
        mgh,
        raw,
        logs,
        selected_secpol,
        plugins,
    ))
}

// generic entry point when the request map has already been parsed
pub fn inspect_generic_request_map_init<GH: Grasshopper>(
    mgh: Option<&GH>,
    raw: RawRequest,
    logs: &mut Logs,
    selected_secpol: Option<&str>,
    plugins: HashMap<String, String>,
) -> Result<APhase0, AnalyzeResult> {
    let start = chrono::Utc::now();

    // insert the all tag here, to make sure it is always present, even in the presence of early errors
    let tags = Tags::from_slice(&[(String::from("all"), Location::Request)], VirtualTags::default());

    logs.debug(|| format!("Inspection starts (grasshopper active: {})", mgh.is_some()));

    #[allow(clippy::large_enum_variant)]
    enum RequestMappingResult<A> {
        NoSecurityPolicy,
        BodyTooLarge((SimpleAction, BlockReason), RequestInfo),
        Res(A),
    }

    // do all config queries in the lambda once
    // there is a lot of copying taking place, to minimize the lock time
    // this decision should be backed with benchmarks

<<<<<<< HEAD
    let ((mut ntags, globalfilter_dec, stats), flows, reqinfo, is_human) =
        match with_config(configpath, logs, |slogs, cfg| {
            let mmapinfo = match_securitypolicy(&raw.get_host(), &raw.meta.path, cfg, slogs, selected_secpol);
            match mmapinfo {
                Some(secpolicy) => {
                    // this part is where we use the configuration as much as possible, while we have a lock on it

                    // check if the body is too large
                    // if the body is too large, we store the "too large" action for later use, and set the max depth to 0
                    let body_too_large = if let Some(body) = raw.mbody {
                        if body.len() > secpolicy.content_filter_profile.max_body_size
                            && !secpolicy.content_filter_profile.ignore_body
                        {
                            Some((
                                secpolicy.content_filter_profile.action.clone(),
                                BlockReason::body_too_large(
                                    secpolicy.content_filter_profile.id.clone(),
                                    secpolicy.content_filter_profile.name.clone(),
                                    secpolicy.content_filter_profile.action.atype.to_raw(),
                                    body.len(),
                                    secpolicy.content_filter_profile.max_body_size,
                                ),
                            ))
                        } else {
                            None
                        }
=======
    let ((mut ntags, globalfilter_dec, stats), flows, reqinfo, is_human) = match with_config(logs, |slogs, cfg| {
        let mmapinfo = match_securitypolicy(&raw.get_host(), &raw.meta.path, cfg, slogs, selected_secpol);
        match mmapinfo {
            Some(secpolicy) => {
                // this part is where we use the configuration as much as possible, while we have a lock on it

                // check if the body is too large
                // if the body is too large, we store the "too large" action for later use, and set the max depth to 0
                let body_too_large = if let Some(body) = raw.mbody {
                    if body.len() > secpolicy.content_filter_profile.max_body_size
                        && !secpolicy.content_filter_profile.ignore_body
                    {
                        Some(body_too_large(
                            secpolicy.content_filter_profile.id.clone(),
                            secpolicy.content_filter_profile.max_body_size,
                            body.len(),
                        ))
>>>>>>> a928dadb
                    } else {
                        None
                    }
                } else {
                    None
                };

                let stats = StatsCollect::new(slogs.start, cfg.revision.clone())
                    .secpol(SecpolStats::build(&secpolicy, cfg.globalfilters.len()));
                // if the max depth is equal to 0, the body will not be parsed
                let reqinfo = map_request(
                    slogs,
                    secpolicy,
                    cfg.container_name.clone(),
                    &raw,
                    Some(start),
                    plugins.clone(),
                );

                if let Some(action) = body_too_large {
                    return RequestMappingResult::BodyTooLarge(action, reqinfo);
                }

                let nflows = cfg.flows.clone();

                // without grasshopper, default to being human
                let is_human = if let Some(gh) = mgh {
                    challenge_verified(gh, &reqinfo, slogs)
                } else {
                    false
                };

<<<<<<< HEAD
                    let ntags = tag_request(stats, is_human, &cfg.globalfilters, &reqinfo, &cfg.virtual_tags);
                    RequestMappingResult::Res((ntags, nflows, reqinfo, is_human))
                }
                None => RequestMappingResult::NoSecurityPolicy,
            }
        }) {
            Some(RequestMappingResult::Res(x)) => x,
            Some(RequestMappingResult::BodyTooLarge((action, br), rinfo)) => {
                let mut tags = tags;
                let decision = action.to_decision(false, mgh, &rinfo, &mut tags, vec![br]);
                return Err(AnalyzeResult {
                    decision,
                    tags,
                    rinfo,
                    stats: Stats::new(logs.start, "unknown".into()),
                });
            }
            Some(RequestMappingResult::NoSecurityPolicy) => {
                logs.debug("No security policy found");
                let mut secpol = SecurityPolicy::default();
                secpol.content_filter_profile.ignore_body = true;
                let rinfo = map_request(logs, Arc::new(secpol), None, &raw, Some(start), plugins);
                return Err(AnalyzeResult {
                    decision: Decision::pass(Vec::new()),
                    tags,
                    rinfo,
                    stats: Stats::new(logs.start, "unknown".into()),
                });
=======
                let ntags = tag_request(stats, is_human, &cfg.globalfilters, &reqinfo, &cfg.virtual_tags);
                RequestMappingResult::Res((ntags, nflows, reqinfo, is_human))
>>>>>>> a928dadb
            }
            None => RequestMappingResult::NoSecurityPolicy,
        }
    }) {
        Some(RequestMappingResult::Res(x)) => x,
        Some(RequestMappingResult::BodyTooLarge((action, br), rinfo)) => {
            return Err(AnalyzeResult {
                decision: Decision::action(action, vec![br]),
                tags,
                rinfo,
                stats: Stats::new(logs.start, "unknown".into()),
            });
        }
        Some(RequestMappingResult::NoSecurityPolicy) => {
            logs.debug("No security policy found");
            let mut secpol = SecurityPolicy::default();
            secpol.content_filter_profile.ignore_body = true;
            let rinfo = map_request(logs, Arc::new(secpol), None, &raw, Some(start), plugins);
            return Err(AnalyzeResult {
                decision: Decision::pass(Vec::new()),
                tags,
                rinfo,
                stats: Stats::new(logs.start, "unknown".into()),
            });
        }
        None => {
            logs.debug("Something went wrong during security policy searching");
            let mut secpol = SecurityPolicy::default();
            secpol.content_filter_profile.ignore_body = true;
            let rinfo = map_request(logs, Arc::new(secpol), None, &raw, Some(start), plugins);
            return Err(AnalyzeResult {
                decision: Decision::pass(Vec::new()),
                tags,
                rinfo,
                stats: Stats::new(logs.start, "unknown".into()),
            });
        }
    };
    ntags.extend(tags);

    Ok(APhase0 {
        stats,
        itags: ntags,
        reqinfo,
        is_human,
        globalfilter_dec,
        flows,
    })
}

// generic entry point when the request map has already been parsed
pub async fn inspect_generic_request_map_async<GH: Grasshopper>(
    mgh: Option<&GH>,
    raw: RawRequest<'_>,
    logs: &mut Logs,
    selected_secpol: Option<&str>,
    plugins: HashMap<String, String>,
) -> AnalyzeResult {
    match inspect_generic_request_map_init(mgh, raw, logs, selected_secpol, plugins) {
        Err(res) => res,
        Ok(p0) => analyze::analyze(logs, mgh, p0, CfRulesArg::Global).await,
    }
}<|MERGE_RESOLUTION|>--- conflicted
+++ resolved
@@ -75,6 +75,7 @@
 }
 
 pub fn inspect_generic_request_map<GH: Grasshopper>(
+    configpath: &str,
     mgh: Option<&GH>,
     raw: RawRequest,
     logs: &mut Logs,
@@ -82,6 +83,7 @@
     plugins: HashMap<String, String>,
 ) -> AnalyzeResult {
     async_std::task::block_on(inspect_generic_request_map_async(
+        configpath,
         mgh,
         raw,
         logs,
@@ -92,6 +94,7 @@
 
 // generic entry point when the request map has already been parsed
 pub fn inspect_generic_request_map_init<GH: Grasshopper>(
+    configpath: &str,
     mgh: Option<&GH>,
     raw: RawRequest,
     logs: &mut Logs,
@@ -116,7 +119,6 @@
     // there is a lot of copying taking place, to minimize the lock time
     // this decision should be backed with benchmarks
 
-<<<<<<< HEAD
     let ((mut ntags, globalfilter_dec, stats), flows, reqinfo, is_human) =
         match with_config(configpath, logs, |slogs, cfg| {
             let mmapinfo = match_securitypolicy(&raw.get_host(), &raw.meta.path, cfg, slogs, selected_secpol);
@@ -143,58 +145,35 @@
                         } else {
                             None
                         }
-=======
-    let ((mut ntags, globalfilter_dec, stats), flows, reqinfo, is_human) = match with_config(logs, |slogs, cfg| {
-        let mmapinfo = match_securitypolicy(&raw.get_host(), &raw.meta.path, cfg, slogs, selected_secpol);
-        match mmapinfo {
-            Some(secpolicy) => {
-                // this part is where we use the configuration as much as possible, while we have a lock on it
-
-                // check if the body is too large
-                // if the body is too large, we store the "too large" action for later use, and set the max depth to 0
-                let body_too_large = if let Some(body) = raw.mbody {
-                    if body.len() > secpolicy.content_filter_profile.max_body_size
-                        && !secpolicy.content_filter_profile.ignore_body
-                    {
-                        Some(body_too_large(
-                            secpolicy.content_filter_profile.id.clone(),
-                            secpolicy.content_filter_profile.max_body_size,
-                            body.len(),
-                        ))
->>>>>>> a928dadb
                     } else {
                         None
+                    };
+
+                    let stats = StatsCollect::new(slogs.start, cfg.revision.clone())
+                        .secpol(SecpolStats::build(&secpolicy, cfg.globalfilters.len()));
+                    // if the max depth is equal to 0, the body will not be parsed
+                    let reqinfo = map_request(
+                        slogs,
+                        secpolicy,
+                        cfg.container_name.clone(),
+                        &raw,
+                        Some(start),
+                        plugins.clone(),
+                    );
+
+                    if let Some(action) = body_too_large {
+                        return RequestMappingResult::BodyTooLarge(action, reqinfo);
                     }
-                } else {
-                    None
-                };
-
-                let stats = StatsCollect::new(slogs.start, cfg.revision.clone())
-                    .secpol(SecpolStats::build(&secpolicy, cfg.globalfilters.len()));
-                // if the max depth is equal to 0, the body will not be parsed
-                let reqinfo = map_request(
-                    slogs,
-                    secpolicy,
-                    cfg.container_name.clone(),
-                    &raw,
-                    Some(start),
-                    plugins.clone(),
-                );
-
-                if let Some(action) = body_too_large {
-                    return RequestMappingResult::BodyTooLarge(action, reqinfo);
-                }
-
-                let nflows = cfg.flows.clone();
-
-                // without grasshopper, default to being human
-                let is_human = if let Some(gh) = mgh {
-                    challenge_verified(gh, &reqinfo, slogs)
-                } else {
-                    false
-                };
-
-<<<<<<< HEAD
+
+                    let nflows = cfg.flows.clone();
+
+                    // without grasshopper, default to being human
+                    let is_human = if let Some(gh) = mgh {
+                        challenge_verified(gh, &reqinfo, slogs)
+                    } else {
+                        false
+                    };
+
                     let ntags = tag_request(stats, is_human, &cfg.globalfilters, &reqinfo, &cfg.virtual_tags);
                     RequestMappingResult::Res((ntags, nflows, reqinfo, is_human))
                 }
@@ -223,48 +202,20 @@
                     rinfo,
                     stats: Stats::new(logs.start, "unknown".into()),
                 });
-=======
-                let ntags = tag_request(stats, is_human, &cfg.globalfilters, &reqinfo, &cfg.virtual_tags);
-                RequestMappingResult::Res((ntags, nflows, reqinfo, is_human))
->>>>>>> a928dadb
-            }
-            None => RequestMappingResult::NoSecurityPolicy,
-        }
-    }) {
-        Some(RequestMappingResult::Res(x)) => x,
-        Some(RequestMappingResult::BodyTooLarge((action, br), rinfo)) => {
-            return Err(AnalyzeResult {
-                decision: Decision::action(action, vec![br]),
-                tags,
-                rinfo,
-                stats: Stats::new(logs.start, "unknown".into()),
-            });
-        }
-        Some(RequestMappingResult::NoSecurityPolicy) => {
-            logs.debug("No security policy found");
-            let mut secpol = SecurityPolicy::default();
-            secpol.content_filter_profile.ignore_body = true;
-            let rinfo = map_request(logs, Arc::new(secpol), None, &raw, Some(start), plugins);
-            return Err(AnalyzeResult {
-                decision: Decision::pass(Vec::new()),
-                tags,
-                rinfo,
-                stats: Stats::new(logs.start, "unknown".into()),
-            });
-        }
-        None => {
-            logs.debug("Something went wrong during security policy searching");
-            let mut secpol = SecurityPolicy::default();
-            secpol.content_filter_profile.ignore_body = true;
-            let rinfo = map_request(logs, Arc::new(secpol), None, &raw, Some(start), plugins);
-            return Err(AnalyzeResult {
-                decision: Decision::pass(Vec::new()),
-                tags,
-                rinfo,
-                stats: Stats::new(logs.start, "unknown".into()),
-            });
-        }
-    };
+            }
+            None => {
+                logs.debug("Something went wrong during security policy searching");
+                let mut secpol = SecurityPolicy::default();
+                secpol.content_filter_profile.ignore_body = true;
+                let rinfo = map_request(logs, Arc::new(secpol), None, &raw, Some(start), plugins);
+                return Err(AnalyzeResult {
+                    decision: Decision::pass(Vec::new()),
+                    tags,
+                    rinfo,
+                    stats: Stats::new(logs.start, "unknown".into()),
+                });
+            }
+        };
     ntags.extend(tags);
 
     Ok(APhase0 {
@@ -279,13 +230,14 @@
 
 // generic entry point when the request map has already been parsed
 pub async fn inspect_generic_request_map_async<GH: Grasshopper>(
+    configpath: &str,
     mgh: Option<&GH>,
     raw: RawRequest<'_>,
     logs: &mut Logs,
     selected_secpol: Option<&str>,
     plugins: HashMap<String, String>,
 ) -> AnalyzeResult {
-    match inspect_generic_request_map_init(mgh, raw, logs, selected_secpol, plugins) {
+    match inspect_generic_request_map_init(configpath, mgh, raw, logs, selected_secpol, plugins) {
         Err(res) => res,
         Ok(p0) => analyze::analyze(logs, mgh, p0, CfRulesArg::Global).await,
     }
