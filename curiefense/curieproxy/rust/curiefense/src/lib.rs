pub mod acl;
pub mod analyze;
pub mod body;
pub mod config;
pub mod contentfilter;
pub mod flow;
pub mod geo;
pub mod grasshopper;
pub mod incremental;
pub mod interface;
pub mod ipinfo;
pub mod limit;
pub mod logs;
pub mod redis;
pub mod requestfields;
pub mod securitypolicy;
pub mod simple_executor;
pub mod tagging;
pub mod utils;

use std::collections::HashMap;
use std::sync::Arc;

use analyze::{APhase0, CfRulesArg};
use config::virtualtags::VirtualTags;
use config::with_config;
use grasshopper::Grasshopper;
use interface::stats::{SecpolStats, Stats, StatsCollect};
use interface::{Action, ActionType, AnalyzeResult, BlockReason, Decision, Location, Tags};
use logs::Logs;
use securitypolicy::match_securitypolicy;
use simple_executor::{Executor, Progress, Task};
use tagging::tag_request;
use utils::{map_request, RawRequest, RequestInfo};

use crate::config::hostmap::SecurityPolicy;
use crate::interface::SimpleAction;

fn challenge_verified<GH: Grasshopper>(gh: &GH, reqinfo: &RequestInfo, logs: &mut Logs) -> bool {
    if let Some(rbzid) = reqinfo.cookies.get("rbzid") {
        if let Some(ua) = reqinfo.headers.get("user-agent") {
            logs.debug(|| format!("Checking rbzid cookie {} with user-agent {}", rbzid, ua));
            return match gh.parse_rbzid(&rbzid.replace('-', "="), ua) {
                Some(b) => b,
                None => {
                    logs.error("Something when wrong when calling parse_rbzid");
                    false
                }
            };
        } else {
            logs.debug("Could not find useragent!");
        }
    }
    false
}

/// # Safety
///
/// Steps a valid executor
pub unsafe fn inspect_async_step(ptr: *mut Executor<Task<(Decision, Tags, Logs)>>) -> Progress<(Decision, Tags, Logs)> {
    match ptr.as_ref() {
        None => Progress::Error("Null ptr".to_string()),
        Some(r) => r.step(),
    }
}

/// # Safety
///
/// Frees the executor, should be run with the output of executor_init, and only once
pub unsafe fn inspect_async_free(ptr: *mut Executor<(Decision, Tags, Logs)>) {
    if ptr.is_null() {
        return;
    }
    let _x = Box::from_raw(ptr);
}

pub fn inspect_generic_request_map<GH: Grasshopper>(
    configpath: &str,
    mgh: Option<&GH>,
    raw: RawRequest,
    logs: &mut Logs,
    selected_secpol: Option<&str>,
    plugins: HashMap<String, String>,
) -> AnalyzeResult {
    async_std::task::block_on(inspect_generic_request_map_async(
        configpath,
        mgh,
        raw,
        logs,
        selected_secpol,
        plugins,
    ))
}

// generic entry point when the request map has already been parsed
pub fn inspect_generic_request_map_init<GH: Grasshopper>(
    configpath: &str,
    mgh: Option<&GH>,
    raw: RawRequest,
    logs: &mut Logs,
    selected_secpol: Option<&str>,
    plugins: HashMap<String, String>,
) -> Result<APhase0, AnalyzeResult> {
    let start = chrono::Utc::now();

    // insert the all tag here, to make sure it is always present, even in the presence of early errors
    let tags = Tags::from_slice(&[(String::from("all"), Location::Request)], VirtualTags::default());

    logs.debug(|| format!("Inspection starts (grasshopper active: {})", mgh.is_some()));

    #[allow(clippy::large_enum_variant)]
    enum RequestMappingResult<A> {
        NoSecurityPolicy,
        BodyTooLarge((SimpleAction, BlockReason), RequestInfo),
        Res(A),
    }

    // do all config queries in the lambda once
    // there is a lot of copying taking place, to minimize the lock time
    // this decision should be backed with benchmarks

<<<<<<< HEAD
    let ((mut ntags, globalfilter_dec, stats), flows, reqinfo, is_human) = match with_config(logs, |slogs, cfg| {
        let mmapinfo = match_securitypolicy(&raw.get_host(), &raw.meta.path, cfg, slogs, selected_secpol);
        match mmapinfo {
            Some(secpolicy) => {
                // this part is where we use the configuration as much as possible, while we have a lock on it

                // check if the body is too large
                // if the body is too large, we store the "too large" action for later use, and set the max depth to 0
                let body_too_large = if let Some(body) = raw.mbody {
                    if body.len() > secpolicy.content_filter_profile.max_body_size
                        && !secpolicy.content_filter_profile.ignore_body
                    {
                        Some((
                            secpolicy.content_filter_profile.action.clone(),
                            BlockReason::body_too_large(
                                secpolicy.content_filter_profile.id.clone(),
                                secpolicy.content_filter_profile.name.clone(),
                                secpolicy.content_filter_profile.action.atype.to_raw(),
                                body.len(),
                                secpolicy.content_filter_profile.max_body_size,
                            ),
                        ))
=======
    let ((mut ntags, globalfilter_dec, stats), flows, reqinfo, is_human) =
        match with_config(configpath, logs, |slogs, cfg| {
            let mmapinfo = match_securitypolicy(&raw.get_host(), &raw.meta.path, cfg, slogs, selected_secpol);
            match mmapinfo {
                Some(secpolicy) => {
                    // this part is where we use the configuration as much as possible, while we have a lock on it

                    // check if the body is too large
                    // if the body is too large, we store the "too large" action for later use, and set the max depth to 0
                    let body_too_large = if let Some(body) = raw.mbody {
                        if body.len() > secpolicy.content_filter_profile.max_body_size
                            && !secpolicy.content_filter_profile.ignore_body
                        {
                            Some((
                                secpolicy.content_filter_profile.action.clone(),
                                BlockReason::body_too_large(
                                    secpolicy.content_filter_profile.id.clone(),
                                    secpolicy.content_filter_profile.name.clone(),
                                    secpolicy.content_filter_profile.action.atype.to_raw(),
                                    body.len(),
                                    secpolicy.content_filter_profile.max_body_size,
                                ),
                            ))
                        } else {
                            None
                        }
>>>>>>> 8d5ebfa3
                    } else {
                        None
                    };

                    let stats = StatsCollect::new(slogs.start, cfg.revision.clone())
                        .secpol(SecpolStats::build(&secpolicy, cfg.globalfilters.len()));
                    // if the max depth is equal to 0, the body will not be parsed
                    let reqinfo = map_request(
                        slogs,
                        secpolicy,
                        cfg.container_name.clone(),
                        &raw,
                        Some(start),
                        plugins.clone(),
                    );

                    if let Some(action) = body_too_large {
                        return RequestMappingResult::BodyTooLarge(action, reqinfo);
                    }

                    let nflows = cfg.flows.clone();

                    // without grasshopper, default to being human
                    let is_human = if let Some(gh) = mgh {
                        challenge_verified(gh, &reqinfo, slogs)
                    } else {
                        false
                    };

                    let ntags = tag_request(stats, is_human, &cfg.globalfilters, &reqinfo, &cfg.virtual_tags);
                    RequestMappingResult::Res((ntags, nflows, reqinfo, is_human))
                }
                None => RequestMappingResult::NoSecurityPolicy,
            }
<<<<<<< HEAD
            None => RequestMappingResult::NoSecurityPolicy,
        }
    }) {
        Some(RequestMappingResult::Res(x)) => x,
        Some(RequestMappingResult::BodyTooLarge((action, br), rinfo)) => {
            let mut tags = tags;
            let decision = action.to_decision(false, mgh, &rinfo, &mut tags, vec![br]);
            return Err(AnalyzeResult {
                decision,
                tags,
                rinfo,
                stats: Stats::new(logs.start, "unknown".into()),
            });
        }
        Some(RequestMappingResult::NoSecurityPolicy) => {
            logs.debug("No security policy found");
            let mut secpol = SecurityPolicy::default();
            secpol.content_filter_profile.ignore_body = true;
            let rinfo = map_request(logs, Arc::new(secpol), None, &raw, Some(start), plugins);
            return Err(AnalyzeResult {
                decision: Decision::pass(Vec::new()),
                tags,
                rinfo,
                stats: Stats::new(logs.start, "unknown".into()),
            });
        }
        None => {
            logs.debug("Something went wrong during security policy searching");
            let mut secpol = SecurityPolicy::default();
            secpol.content_filter_profile.ignore_body = true;
            let rinfo = map_request(logs, Arc::new(secpol), None, &raw, Some(start), plugins);
            return Err(AnalyzeResult {
                decision: Decision::pass(Vec::new()),
                tags,
                rinfo,
                stats: Stats::new(logs.start, "unknown".into()),
            });
        }
    };
=======
        }) {
            Some(RequestMappingResult::Res(x)) => x,
            Some(RequestMappingResult::BodyTooLarge((action, br), rinfo)) => {
                let mut tags = tags;
                let decision = action.to_decision(false, mgh, &rinfo, &mut tags, vec![br]);
                return Err(AnalyzeResult {
                    decision,
                    tags,
                    rinfo,
                    stats: Stats::new(logs.start, "unknown".into()),
                });
            }
            Some(RequestMappingResult::NoSecurityPolicy) => {
                logs.debug("No security policy found");
                let mut secpol = SecurityPolicy::default();
                secpol.content_filter_profile.ignore_body = true;
                let rinfo = map_request(logs, Arc::new(secpol), None, &raw, Some(start), plugins);
                return Err(AnalyzeResult {
                    decision: Decision::pass(Vec::new()),
                    tags,
                    rinfo,
                    stats: Stats::new(logs.start, "unknown".into()),
                });
            }
            None => {
                logs.debug("Something went wrong during security policy searching");
                let mut secpol = SecurityPolicy::default();
                secpol.content_filter_profile.ignore_body = true;
                let rinfo = map_request(logs, Arc::new(secpol), None, &raw, Some(start), plugins);
                return Err(AnalyzeResult {
                    decision: Decision::pass(Vec::new()),
                    tags,
                    rinfo,
                    stats: Stats::new(logs.start, "unknown".into()),
                });
            }
        };
>>>>>>> 8d5ebfa3
    ntags.extend(tags);

    Ok(APhase0 {
        stats,
        itags: ntags,
        reqinfo,
        is_human,
        globalfilter_dec,
        flows,
    })
}

// generic entry point when the request map has already been parsed
pub async fn inspect_generic_request_map_async<GH: Grasshopper>(
    configpath: &str,
    mgh: Option<&GH>,
    raw: RawRequest<'_>,
    logs: &mut Logs,
    selected_secpol: Option<&str>,
    plugins: HashMap<String, String>,
) -> AnalyzeResult {
    match inspect_generic_request_map_init(configpath, mgh, raw, logs, selected_secpol, plugins) {
        Err(res) => res,
        Ok(p0) => analyze::analyze(logs, mgh, p0, CfRulesArg::Global).await,
    }
}<|MERGE_RESOLUTION|>--- conflicted
+++ resolved
@@ -119,30 +119,6 @@
     // there is a lot of copying taking place, to minimize the lock time
     // this decision should be backed with benchmarks
 
-<<<<<<< HEAD
-    let ((mut ntags, globalfilter_dec, stats), flows, reqinfo, is_human) = match with_config(logs, |slogs, cfg| {
-        let mmapinfo = match_securitypolicy(&raw.get_host(), &raw.meta.path, cfg, slogs, selected_secpol);
-        match mmapinfo {
-            Some(secpolicy) => {
-                // this part is where we use the configuration as much as possible, while we have a lock on it
-
-                // check if the body is too large
-                // if the body is too large, we store the "too large" action for later use, and set the max depth to 0
-                let body_too_large = if let Some(body) = raw.mbody {
-                    if body.len() > secpolicy.content_filter_profile.max_body_size
-                        && !secpolicy.content_filter_profile.ignore_body
-                    {
-                        Some((
-                            secpolicy.content_filter_profile.action.clone(),
-                            BlockReason::body_too_large(
-                                secpolicy.content_filter_profile.id.clone(),
-                                secpolicy.content_filter_profile.name.clone(),
-                                secpolicy.content_filter_profile.action.atype.to_raw(),
-                                body.len(),
-                                secpolicy.content_filter_profile.max_body_size,
-                            ),
-                        ))
-=======
     let ((mut ntags, globalfilter_dec, stats), flows, reqinfo, is_human) =
         match with_config(configpath, logs, |slogs, cfg| {
             let mmapinfo = match_securitypolicy(&raw.get_host(), &raw.meta.path, cfg, slogs, selected_secpol);
@@ -169,7 +145,6 @@
                         } else {
                             None
                         }
->>>>>>> 8d5ebfa3
                     } else {
                         None
                     };
@@ -204,47 +179,6 @@
                 }
                 None => RequestMappingResult::NoSecurityPolicy,
             }
-<<<<<<< HEAD
-            None => RequestMappingResult::NoSecurityPolicy,
-        }
-    }) {
-        Some(RequestMappingResult::Res(x)) => x,
-        Some(RequestMappingResult::BodyTooLarge((action, br), rinfo)) => {
-            let mut tags = tags;
-            let decision = action.to_decision(false, mgh, &rinfo, &mut tags, vec![br]);
-            return Err(AnalyzeResult {
-                decision,
-                tags,
-                rinfo,
-                stats: Stats::new(logs.start, "unknown".into()),
-            });
-        }
-        Some(RequestMappingResult::NoSecurityPolicy) => {
-            logs.debug("No security policy found");
-            let mut secpol = SecurityPolicy::default();
-            secpol.content_filter_profile.ignore_body = true;
-            let rinfo = map_request(logs, Arc::new(secpol), None, &raw, Some(start), plugins);
-            return Err(AnalyzeResult {
-                decision: Decision::pass(Vec::new()),
-                tags,
-                rinfo,
-                stats: Stats::new(logs.start, "unknown".into()),
-            });
-        }
-        None => {
-            logs.debug("Something went wrong during security policy searching");
-            let mut secpol = SecurityPolicy::default();
-            secpol.content_filter_profile.ignore_body = true;
-            let rinfo = map_request(logs, Arc::new(secpol), None, &raw, Some(start), plugins);
-            return Err(AnalyzeResult {
-                decision: Decision::pass(Vec::new()),
-                tags,
-                rinfo,
-                stats: Stats::new(logs.start, "unknown".into()),
-            });
-        }
-    };
-=======
         }) {
             Some(RequestMappingResult::Res(x)) => x,
             Some(RequestMappingResult::BodyTooLarge((action, br), rinfo)) => {
@@ -282,7 +216,6 @@
                 });
             }
         };
->>>>>>> 8d5ebfa3
     ntags.extend(tags);
 
     Ok(APhase0 {
