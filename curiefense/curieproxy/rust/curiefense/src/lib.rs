--- conflicted
+++ resolved
@@ -72,7 +72,6 @@
 }
 
 pub fn inspect_generic_request_map<GH: Grasshopper>(
-    configpath: &str,
     mgh: Option<&GH>,
     raw: RawRequest,
     logs: &mut Logs,
@@ -80,7 +79,6 @@
     plugins: HashMap<String, String>,
 ) -> AnalyzeResult {
     async_std::task::block_on(inspect_generic_request_map_async(
-        configpath,
         mgh,
         raw,
         logs,
@@ -91,7 +89,6 @@
 
 // generic entry point when the request map has already been parsed
 pub fn inspect_generic_request_map_init<GH: Grasshopper>(
-    configpath: &str,
     mgh: Option<&GH>,
     raw: RawRequest,
     logs: &mut Logs,
@@ -116,13 +113,8 @@
     // there is a lot of copying taking place, to minimize the lock time
     // this decision should be backed with benchmarks
 
-<<<<<<< HEAD
-    let ((mut ntags, globalfilter_dec, stats), flows, reqinfo, is_human) =
-        match with_config(configpath, logs, |slogs, cfg| {
-=======
     let ((mut ntags, globalfilter_dec, stats), flows, reqinfo, precision_level) =
         match with_config(logs, |slogs, cfg| {
->>>>>>> c2b8247f
             let mmapinfo = match_securitypolicy(&raw.get_host(), &raw.meta.path, cfg, slogs, selected_secpol);
             match mmapinfo {
                 Some(secpolicy) => {
@@ -169,17 +161,6 @@
 
                     let nflows = cfg.flows.clone();
 
-<<<<<<< HEAD
-                    // without grasshopper, default to being human
-                    let is_human = if let Some(gh) = mgh {
-                        challenge_verified(gh, &reqinfo, slogs)
-                    } else {
-                        false
-                    };
-
-                    let ntags = tag_request(stats, is_human, &cfg.globalfilters, &reqinfo, &cfg.virtual_tags);
-                    RequestMappingResult::Res((ntags, nflows, reqinfo, is_human))
-=======
                     // without grasshopper, default to being not human
                     let precision_level = if let Some(gh) = mgh {
                         challenge_verified(gh, &reqinfo, slogs)
@@ -189,7 +170,6 @@
 
                     let ntags = tag_request(stats, precision_level, &cfg.globalfilters, &reqinfo, &cfg.virtual_tags);
                     RequestMappingResult::Res((ntags, nflows, reqinfo, precision_level))
->>>>>>> c2b8247f
                 }
                 None => RequestMappingResult::NoSecurityPolicy,
             }
@@ -197,11 +177,7 @@
             Some(RequestMappingResult::Res(x)) => x,
             Some(RequestMappingResult::BodyTooLarge((action, br), rinfo)) => {
                 let mut tags = tags;
-<<<<<<< HEAD
-                let decision = action.to_decision(false, mgh, &rinfo, &mut tags, vec![br]);
-=======
                 let decision = action.to_decision(logs, PrecisionLevel::Invalid, mgh, &rinfo, &mut tags, vec![br]);
->>>>>>> c2b8247f
                 return Err(AnalyzeResult {
                     decision,
                     tags,
@@ -248,14 +224,13 @@
 
 // generic entry point when the request map has already been parsed
 pub async fn inspect_generic_request_map_async<GH: Grasshopper>(
-    configpath: &str,
     mgh: Option<&GH>,
     raw: RawRequest<'_>,
     logs: &mut Logs,
     selected_secpol: Option<&str>,
     plugins: HashMap<String, String>,
 ) -> AnalyzeResult {
-    match inspect_generic_request_map_init(configpath, mgh, raw, logs, selected_secpol, plugins) {
+    match inspect_generic_request_map_init(mgh, raw, logs, selected_secpol, plugins) {
         Err(res) => res,
         Ok(p0) => analyze::analyze(logs, mgh, p0, CfRulesArg::Global).await,
     }
