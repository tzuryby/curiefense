--- conflicted
+++ resolved
@@ -89,25 +89,6 @@
                     continue;
                 }
                 logs.debug(format!("Checking flow control {} (step {})", elem.name, elem.step));
-<<<<<<< HEAD
-                let redis_key = build_redis_key(reqinfo, &elem.key, &elem.id, &elem.name);
-                match check_flow(&mut cnx, &redis_key, elem.step, elem.ttl, elem.is_last)? {
-                    FlowResult::LastOk => {
-                        tags.insert(&elem.name);
-                        return Ok(SimpleDecision::Pass);
-                    }
-                    FlowResult::LastBlock => {
-                        tags.insert(&elem.name);
-                        bad = SimpleDecision::Action(
-                            elem.action.clone(),
-                            serde_json::json!({
-                                "initiator": "flow_check",
-                                "name": elem.name
-                            }),
-                        );
-                    }
-                    FlowResult::NonLast => {}
-=======
                 let mredis_key = build_redis_key(reqinfo, &elem.key, &elem.id, &elem.name);
                 match mredis_key {
                     Some(redis_key) => match check_flow(&mut cnx, &redis_key, elem.step, elem.ttl, elem.is_last)? {
@@ -128,7 +109,6 @@
                         FlowResult::NonLast => {}
                     },
                     None => logs.warning(format!("Could not fetch key in flow control {}", elem.name)),
->>>>>>> 7455ac4c
                 }
             }
             Ok(bad)
