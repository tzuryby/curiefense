use crate::logs::Logs;
use redis::RedisResult;

use crate::config::limit::Limit;
use crate::interface::{SimpleActionT, SimpleDecision, Tags};
use crate::redis::redis_conn;
use crate::utils::{check_selector_cond, select_string, RequestInfo};

fn build_key(url_map_name: &str, reqinfo: &RequestInfo, limit: &Limit) -> Option<String> {
    let mut key = url_map_name.to_string() + &limit.id;
    for kpart in limit.key.iter().map(|r| select_string(reqinfo, r)) {
        key += &kpart?;
    }
    Some(format!("{:X}", md5::compute(key)))
}

fn get_ban_key(key: &str) -> String {
    format!("{:X}", md5::compute(format!("limit-ban-hash{}", key)))
}

fn is_banned(cnx: &mut redis::Connection, key: &str) -> bool {
    let ban_key = get_ban_key(&key);
    let q: redis::RedisResult<Option<u32>> = redis::cmd("GET").arg(&ban_key).query(cnx);
    q.unwrap_or(None).is_some()
}

fn limit_react(
    logs: &mut Logs,
    tags: &mut Tags,
    cnx: &mut redis::Connection,
    limit: &Limit,
    key: String,
) -> SimpleDecision {
    tags.insert(&limit.name);
    let action = if let SimpleActionT::Ban(subaction, ttl) = &limit.action.atype {
        logs.info(format!("Banned key {} for {}s", key, ttl));
        let ban_key = get_ban_key(&key);
        if let Err(rr) = redis::pipe()
            .cmd("SET")
            .arg(&ban_key)
            .arg(1)
            .cmd("EXPIRE")
            .arg(&ban_key)
            .arg(*ttl)
            .query::<()>(cnx)
        {
            println!("*** Redis error {}", rr);
        }
<<<<<<< HEAD
    }
    SimpleDecision::Action(limit.action.clone(), serde_json::json!({
        "initiator": "limit",
        "limitname": limit.name,
        "key": key
    }))
=======
        *subaction.clone()
    } else {
        limit.action.clone()
    };
    SimpleDecision::Action(
        action,
        serde_json::json!({
            "initiator": "limit",
            "limitname": limit.name,
            "key": key
        }),
    )
>>>>>>> 7455ac4c
}

fn redis_check_limit(
    cnx: &mut redis::Connection,
    key: &str,
    limit: u64,
    ttl: u64,
    pairvalue: Option<String>,
) -> RedisResult<bool> {
    let (mcurrent, mexpire): (Option<i64>, Option<i64>) = match &pairvalue {
        None => redis::pipe().cmd("INCR").arg(key).cmd("TTL").arg(key).query(cnx)?,
        Some(pv) => redis::pipe()
            .cmd("SADD")
            .arg(key)
            .arg(pv)
            .ignore()
            .cmd("SCARD")
            .arg(key)
            .cmd("TTL")
            .arg(key)
            .query(cnx)?,
    };
    let current = mcurrent.unwrap_or(0);
    let expire = mexpire.unwrap_or(-1);

    if expire < 0 {
        let _: () = redis::cmd("EXPIRE").arg(key).arg(ttl).query(cnx)?;
    }
    Ok(current > limit as i64)
}

pub fn limit_check(
    logs: &mut Logs,
    url_map_name: &str,
    reqinfo: &RequestInfo,
    limits: &[Limit],
    tags: &mut Tags,
) -> SimpleDecision {
    // early return to avoid redis connection
    if limits.is_empty() {
        logs.debug("no limits to check");
        return SimpleDecision::Pass;
    }

    // we connect once for all limit tests
    let mut redis = match redis_conn() {
        Ok(c) => c,
        Err(rr) => {
            logs.error(format!("Could not connect to the redis server {}", rr));
            return SimpleDecision::Pass;
        }
    };

    for limit in limits {
        if limit
            .exclude
            .iter()
            .any(|selcond| check_selector_cond(reqinfo, tags, selcond))
        {
            logs.debug(format!("limit {} excluded", limit.name));
            continue;
        }
        if !limit
            .include
            .iter()
            .all(|selcond| check_selector_cond(reqinfo, tags, selcond))
        {
            logs.debug(format!("limit {} not included", limit.name));
            continue;
        }

        let key = match build_key(url_map_name, reqinfo, limit) {
            None => return SimpleDecision::Pass,
            Some(k) => k,
        };
        logs.debug(format!("limit={:?} key={}", limit, key));

        if limit.limit == 0 {
            logs.debug("limit=0");
            return limit_react(logs, tags, &mut redis, limit, key);
        }

        if is_banned(&mut redis, &key) {
            logs.debug("is banned!");
            tags.insert(&limit.name);
            return limit_react(logs, tags, &mut redis, limit, key);
        }

        let pairvalue = limit.pairwith.as_ref().and_then(|sel| select_string(reqinfo, sel));

        match redis_check_limit(&mut redis, &key, limit.limit, limit.ttl, pairvalue) {
            Err(rr) => logs.error(rr),
            Ok(true) => {
                return limit_react(logs, tags, &mut redis, limit, key);
            }
            Ok(false) => (),
        }
    }
    SimpleDecision::Pass
}<|MERGE_RESOLUTION|>--- conflicted
+++ resolved
@@ -46,14 +46,6 @@
         {
             println!("*** Redis error {}", rr);
         }
-<<<<<<< HEAD
-    }
-    SimpleDecision::Action(limit.action.clone(), serde_json::json!({
-        "initiator": "limit",
-        "limitname": limit.name,
-        "key": key
-    }))
-=======
         *subaction.clone()
     } else {
         limit.action.clone()
@@ -66,7 +58,6 @@
             "key": key
         }),
     )
->>>>>>> 7455ac4c
 }
 
 fn redis_check_limit(
