use crate::logs::Logs;
use redis::RedisResult;

use crate::config::limit::Limit;
use crate::interface::{SimpleActionT, SimpleDecision, Tags};
use crate::redis::redis_conn;
use crate::utils::{check_selector_cond, select_string, RequestInfo};

fn build_key(url_map_name: &str, reqinfo: &RequestInfo, limit: &Limit) -> Option<String> {
    let mut key = url_map_name.to_string() + &limit.id;
    for kpart in limit.key.iter().map(|r| select_string(reqinfo, r)) {
        key += &kpart?;
    }
    Some(format!("{:X}", md5::compute(key)))
}

fn get_ban_key(key: &str) -> String {
    format!("{:X}", md5::compute(format!("limit-ban-hash{}", key)))
}

fn is_banned(cnx: &mut redis::Connection, key: &str) -> bool {
    let ban_key = get_ban_key(&key);
    let q: redis::RedisResult<Option<u32>> = redis::cmd("GET").arg(&ban_key).query(cnx);
    q.unwrap_or(None).is_some()
}

fn limit_react(logs: &mut Logs, cnx: &mut redis::Connection, limit: &Limit, key: String) -> SimpleDecision {
    if let SimpleActionT::Ban(subaction, ttl) = &limit.action.atype {
        logs.info(format!("Banned key {} for {}s", key, ttl));
        let ban_key = get_ban_key(&key);
        if let Err(rr) = redis::pipe()
            .cmd("SET")
            .arg(&ban_key)
            .arg(1)
            .cmd("EXPIRE")
            .arg(&ban_key)
            .arg(*ttl)
            .query::<()>(cnx)
        {
            println!("*** Redis error {}", rr);
        }
        SimpleDecision::Action(*subaction.clone(), serde_json::json!({
            "initiator": "limit",
            "limitname": limit.name,
            "key": key,
            "ban": true
        }))
    } else {
        SimpleDecision::Action(limit.action.clone(), serde_json::json!({
            "initiator": "limit",
            "limitname": limit.name,
            "key": key
        }))
    }
<<<<<<< HEAD
    SimpleDecision::Action(limit.action.clone(), serde_json::json!({
        "initiator": "limit",
        "limitname": limit.name,
        "key": key
    }))
=======
>>>>>>> 245206f6
}

fn redis_check_limit(
    cnx: &mut redis::Connection,
    key: &str,
    limit: u64,
    ttl: u64,
    pairvalue: Option<String>,
) -> RedisResult<bool> {
    let (mcurrent, mexpire): (Option<i64>, Option<i64>) = match &pairvalue {
        None => redis::pipe().cmd("INCR").arg(key).cmd("TTL").arg(key).query(cnx)?,
        Some(pv) => redis::pipe()
            .cmd("SADD")
            .arg(key)
            .arg(pv)
            .ignore()
            .cmd("SCARD")
            .arg(key)
            .cmd("TTL")
            .arg(key)
            .query(cnx)?,
    };
    let current = mcurrent.unwrap_or(0);
    let expire = mexpire.unwrap_or(-1);

    if expire < 0 {
        let _: () = redis::cmd("EXPIRE").arg(key).arg(ttl).query(cnx)?;
    }
    Ok(current > limit as i64)
}

pub fn limit_check(
    logs: &mut Logs,
    url_map_name: &str,
    reqinfo: &RequestInfo,
    limits: &[Limit],
    tags: &mut Tags,
) -> SimpleDecision {
    // early return to avoid redis connection
    if limits.is_empty() {
        logs.debug("no limits to check");
        return SimpleDecision::Pass;
    }

    // we connect once for all limit tests
    let mut redis = match redis_conn() {
        Ok(c) => c,
        Err(rr) => {
            logs.error(format!("Could not connect to the redis server {}", rr));
            return SimpleDecision::Pass;
        }
    };

    for limit in limits {
        if limit
            .exclude
            .iter()
            .any(|selcond| check_selector_cond(reqinfo, tags, selcond))
        {
            logs.debug(format!("limit {} excluded", limit.name));
            continue;
        }
        if !limit
            .include
            .iter()
            .all(|selcond| check_selector_cond(reqinfo, tags, selcond))
        {
            logs.debug(format!("limit {} not included", limit.name));
            continue;
        }

        // every matching ratelimit rule is tagged by name
        tags.insert(&limit.name);

        let key = match build_key(url_map_name, reqinfo, limit) {
            None => return SimpleDecision::Pass,
            Some(k) => k,
        };
        logs.debug(format!("limit={:?} key={}", limit, key));

        if limit.limit == 0 {
            logs.debug("limit=0");
            return limit_react(logs, &mut redis, limit, key);
        }

        if is_banned(&mut redis, &key) {
            logs.debug("is banned!");
            return limit_react(logs, &mut redis, limit, key);
        }

        let pairvalue = limit.pairwith.as_ref().and_then(|sel| select_string(reqinfo, sel));

        match redis_check_limit(&mut redis, &key, limit.limit, limit.ttl, pairvalue) {
            Err(rr) => logs.error(rr),
            Ok(true) => return limit_react(logs, &mut redis, limit, key),
            Ok(false) => (),
        }
    }
    SimpleDecision::Pass
}<|MERGE_RESOLUTION|>--- conflicted
+++ resolved
@@ -52,14 +52,6 @@
             "key": key
         }))
     }
-<<<<<<< HEAD
-    SimpleDecision::Action(limit.action.clone(), serde_json::json!({
-        "initiator": "limit",
-        "limitname": limit.name,
-        "key": key
-    }))
-=======
->>>>>>> 245206f6
 }
 
 fn redis_check_limit(
