--- conflicted
+++ resolved
@@ -248,8 +248,6 @@
       "action": "custom_response",
       "block_mode": true,
       "status": 403,
-<<<<<<< HEAD
-=======
       "tags": [
         "all",
         "geo:united-states",
@@ -281,7 +279,6 @@
       "action": "custom_response",
       "block_mode": true,
       "status": 403,
->>>>>>> 7455ac4c
       "tags": [
         "all",
         "geo:united-states",
@@ -333,19 +330,40 @@
     "headers": {
       ":authority": "localhost:30081",
       ":method": "GET",
-<<<<<<< HEAD
+      ":path": "/direct?allow=YWxsb3c%3D&bypass=YnlwYXNz",
+      "user-agent": "dummy",
+      "x-forwarded-for": "23.129.64.253"
+    },
+    "name": "allow + bypass (b64)",
+    "response": {
+      "action": "pass",
+      "tags": [
+        "all",
+        "geo:united-states",
+        "ip:23-129-64-253",
+        "aclname:from-tags",
+        "aclid:fromtags",
+        "wafname:default-waf",
+        "wafid:--default--",
+        "urlmap:default-entry",
+        "asn:396507",
+        "urlmap-entry:direct-association",
+        "bot",
+        "sante",
+        "allow",
+        "bypass"
+      ]
+    }
+  },
+  {
+    "headers": {
+      ":authority": "localhost:30081",
+      ":method": "GET",
       ":path": "/direct?allow=allow&allowbot=allowbot&deny=deny",
       "user-agent": "dummy",
       "x-forwarded-for": "23.129.64.253"
     },
     "name": "allow + allowbot + deny",
-=======
-      ":path": "/direct?allow=YWxsb3c%3D&bypass=YnlwYXNz",
-      "user-agent": "dummy",
-      "x-forwarded-for": "23.129.64.253"
-    },
-    "name": "allow + bypass (b64)",
->>>>>>> 7455ac4c
     "response": {
       "action": "pass",
       "tags": [
@@ -362,21 +380,20 @@
         "bot",
         "sante",
         "allow",
-<<<<<<< HEAD
-=======
-        "bypass"
-      ]
-    }
-  },
-  {
-    "headers": {
-      ":authority": "localhost:30081",
-      ":method": "GET",
-      ":path": "/direct?allow=allow&allowbot=allowbot&deny=deny",
-      "user-agent": "dummy",
-      "x-forwarded-for": "23.129.64.253"
-    },
-    "name": "allow + allowbot + deny",
+        "allowbot",
+        "deny"
+      ]
+    }
+  },
+  {
+    "headers": {
+      ":authority": "localhost:30081",
+      ":method": "GET",
+      ":path": "/direct?allow=YWxsb3c%3D&allowbot=YWxsb3dib3Q%3D&deny=ZGVueQ%3D%3D",
+      "user-agent": "dummy",
+      "x-forwarded-for": "23.129.64.253"
+    },
+    "name": "allow + allowbot + deny (b64)",
     "response": {
       "action": "pass",
       "tags": [
@@ -402,75 +419,11 @@
     "headers": {
       ":authority": "localhost:30081",
       ":method": "GET",
-      ":path": "/direct?allow=YWxsb3c%3D&allowbot=YWxsb3dib3Q%3D&deny=ZGVueQ%3D%3D",
-      "user-agent": "dummy",
-      "x-forwarded-for": "23.129.64.253"
-    },
-    "name": "allow + allowbot + deny (b64)",
-    "response": {
-      "action": "pass",
-      "tags": [
-        "all",
-        "geo:united-states",
-        "ip:23-129-64-253",
-        "aclname:from-tags",
-        "aclid:fromtags",
-        "wafname:default-waf",
-        "wafid:--default--",
-        "urlmap:default-entry",
-        "asn:396507",
-        "urlmap-entry:direct-association",
-        "bot",
-        "sante",
-        "allow",
->>>>>>> 7455ac4c
-        "allowbot",
-        "deny"
-      ]
-    }
-  },
-  {
-    "headers": {
-      ":authority": "localhost:30081",
-      ":method": "GET",
-      ":path": "/direct?allow=allow&allowbot=allowbot&denybot=denybot",
-      "user-agent": "dummy",
-      "x-forwarded-for": "23.129.64.253"
-    },
-    "name": "allow + allowbot + denybot",
-    "response": {
-      "action": "pass",
-      "tags": [
-        "all",
-        "geo:united-states",
-        "ip:23-129-64-253",
-        "aclname:from-tags",
-        "aclid:fromtags",
-        "wafname:default-waf",
-        "wafid:--default--",
-        "urlmap:default-entry",
-        "asn:396507",
-        "urlmap-entry:direct-association",
-        "bot",
-        "sante",
-        "allow",
-        "allowbot",
-        "denybot"
-      ]
-    }
-  },
-  {
-    "headers": {
-      ":authority": "localhost:30081",
-      ":method": "GET",
-<<<<<<< HEAD
-      ":path": "/direct?allow=allow&allowbot=allowbot&forcedeny=forcedeny",
-=======
-      ":path": "/direct?allow=YWxsb3c%3D&denybot=ZGVueWJvdA%3D%3D&allowbot=YWxsb3dib3Q%3D",
-      "user-agent": "dummy",
-      "x-forwarded-for": "23.129.64.253"
-    },
-    "name": "allow + denybot + allowbot (b64)",
+      ":path": "/direct?allow=allow&denybot=denybot&allowbot=allowbot",
+      "user-agent": "dummy",
+      "x-forwarded-for": "23.129.64.253"
+    },
+    "name": "allow + denybot + allowbot",
     "response": {
       "action": "pass",
       "tags": [
@@ -496,12 +449,41 @@
     "headers": {
       ":authority": "localhost:30081",
       ":method": "GET",
+      ":path": "/direct?allow=YWxsb3c%3D&denybot=ZGVueWJvdA%3D%3D&allowbot=YWxsb3dib3Q%3D",
+      "user-agent": "dummy",
+      "x-forwarded-for": "23.129.64.253"
+    },
+    "name": "allow + denybot + allowbot (b64)",
+    "response": {
+      "action": "pass",
+      "tags": [
+        "all",
+        "geo:united-states",
+        "ip:23-129-64-253",
+        "aclname:from-tags",
+        "aclid:fromtags",
+        "wafname:default-waf",
+        "wafid:--default--",
+        "urlmap:default-entry",
+        "asn:396507",
+        "urlmap-entry:direct-association",
+        "bot",
+        "sante",
+        "allow",
+        "denybot",
+        "allowbot"
+      ]
+    }
+  },
+  {
+    "headers": {
+      ":authority": "localhost:30081",
+      ":method": "GET",
       ":path": "/direct?allow=allow&forcedeny=forcedeny&allowbot=allowbot",
->>>>>>> 7455ac4c
-      "user-agent": "dummy",
-      "x-forwarded-for": "23.129.64.253"
-    },
-    "name": "allow + allowbot + forcedeny",
+      "user-agent": "dummy",
+      "x-forwarded-for": "23.129.64.253"
+    },
+    "name": "allow + forcedeny + allowbot",
     "response": {
       "action": "custom_response",
       "block_mode": true,
@@ -520,28 +502,20 @@
         "bot",
         "sante",
         "allow",
-        "allowbot",
-        "forcedeny"
-      ]
-    }
-  },
-  {
-    "headers": {
-      ":authority": "localhost:30081",
-      ":method": "GET",
-<<<<<<< HEAD
-      ":path": "/direct?allow=allow&allowbot=allowbot&bypass=bypass",
-      "user-agent": "dummy",
-      "x-forwarded-for": "23.129.64.253"
-    },
-    "name": "allow + allowbot + bypass",
-=======
+        "forcedeny",
+        "allowbot"
+      ]
+    }
+  },
+  {
+    "headers": {
+      ":authority": "localhost:30081",
+      ":method": "GET",
       ":path": "/direct?allow=YWxsb3c%3D&forcedeny=Zm9yY2VkZW55&allowbot=YWxsb3dib3Q%3D",
       "user-agent": "dummy",
       "x-forwarded-for": "23.129.64.253"
     },
     "name": "allow + forcedeny + allowbot (b64)",
->>>>>>> 7455ac4c
     "response": {
       "action": "custom_response",
       "block_mode": true,
@@ -560,33 +534,20 @@
         "bot",
         "sante",
         "allow",
-<<<<<<< HEAD
-        "allowbot",
-        "bypass"
-=======
         "forcedeny",
         "allowbot"
->>>>>>> 7455ac4c
-      ]
-    }
-  },
-  {
-    "headers": {
-      ":authority": "localhost:30081",
-      ":method": "GET",
-<<<<<<< HEAD
-      ":path": "/direct?allow=allow&denybot=denybot&deny=deny",
-      "user-agent": "dummy",
-      "x-forwarded-for": "23.129.64.253"
-    },
-    "name": "allow + denybot + deny",
-=======
+      ]
+    }
+  },
+  {
+    "headers": {
+      ":authority": "localhost:30081",
+      ":method": "GET",
       ":path": "/direct?allow=allow&bypass=bypass&allowbot=allowbot",
       "user-agent": "dummy",
       "x-forwarded-for": "23.129.64.253"
     },
     "name": "allow + bypass + allowbot",
->>>>>>> 7455ac4c
     "response": {
       "action": "pass",
       "tags": [
@@ -603,14 +564,8 @@
         "bot",
         "sante",
         "allow",
-<<<<<<< HEAD
-        "denybot",
-        "deny",
-        "challenge-phase01"
-=======
         "bypass",
         "allowbot"
->>>>>>> 7455ac4c
       ]
     }
   },
@@ -624,13 +579,7 @@
     },
     "name": "allow + bypass + allowbot (b64)",
     "response": {
-<<<<<<< HEAD
-      "action": "custom_response",
-      "block_mode": true,
-      "status": 403,
-=======
-      "action": "pass",
->>>>>>> 7455ac4c
+      "action": "pass",
       "tags": [
         "all",
         "geo:united-states",
@@ -2287,39 +2236,28 @@
     "headers": {
       ":authority": "localhost:30081",
       ":method": "GET",
-<<<<<<< HEAD
-      ":path": "/direct?allow=allow&bypass=bypass&deny=deny",
-      "user-agent": "dummy",
-      "x-forwarded-for": "23.129.64.253"
-    },
-    "name": "allow + bypass + deny",
-=======
       ":path": "/direct?forcedeny=Zm9yY2VkZW55&deny=ZGVueQ%3D%3D",
       "user-agent": "dummy",
       "x-forwarded-for": "23.129.64.253"
     },
     "name": "forcedeny + deny (b64)",
->>>>>>> 7455ac4c
-    "response": {
-      "action": "custom_response",
-      "block_mode": true,
-      "status": 403,
-      "tags": [
-        "all",
-        "geo:united-states",
-        "ip:23-129-64-253",
-        "aclname:from-tags",
-        "aclid:fromtags",
-        "wafname:default-waf",
-        "wafid:--default--",
-        "urlmap:default-entry",
-        "asn:396507",
-        "urlmap-entry:direct-association",
-        "bot",
-        "sante",
-<<<<<<< HEAD
-        "allow",
-=======
+    "response": {
+      "action": "custom_response",
+      "block_mode": true,
+      "status": 403,
+      "tags": [
+        "all",
+        "geo:united-states",
+        "ip:23-129-64-253",
+        "aclname:from-tags",
+        "aclid:fromtags",
+        "wafname:default-waf",
+        "wafid:--default--",
+        "urlmap:default-entry",
+        "asn:396507",
+        "urlmap-entry:direct-association",
+        "bot",
+        "sante",
         "forcedeny",
         "deny"
       ]
@@ -2349,7 +2287,6 @@
         "urlmap-entry:direct-association",
         "bot",
         "sante",
->>>>>>> 7455ac4c
         "bypass",
         "deny"
       ]
@@ -2359,17 +2296,6 @@
     "headers": {
       ":authority": "localhost:30081",
       ":method": "GET",
-<<<<<<< HEAD
-      ":path": "/direct?allow=allow&denybot=denybot&forcedeny=forcedeny",
-      "user-agent": "dummy",
-      "x-forwarded-for": "23.129.64.253"
-    },
-    "name": "allow + denybot + forcedeny",
-    "response": {
-      "action": "custom_response",
-      "block_mode": true,
-      "status": 403,
-=======
       ":path": "/direct?bypass=YnlwYXNz&deny=ZGVueQ%3D%3D",
       "user-agent": "dummy",
       "x-forwarded-for": "23.129.64.253"
@@ -2377,28 +2303,21 @@
     "name": "bypass + deny (b64)",
     "response": {
       "action": "pass",
->>>>>>> 7455ac4c
-      "tags": [
-        "all",
-        "geo:united-states",
-        "ip:23-129-64-253",
-        "aclname:from-tags",
-        "aclid:fromtags",
-        "wafname:default-waf",
-        "wafid:--default--",
-        "urlmap:default-entry",
-        "asn:396507",
-        "urlmap-entry:direct-association",
-        "bot",
-        "sante",
-<<<<<<< HEAD
-        "allow",
-        "denybot",
-        "forcedeny"
-=======
+      "tags": [
+        "all",
+        "geo:united-states",
+        "ip:23-129-64-253",
+        "aclname:from-tags",
+        "aclid:fromtags",
+        "wafname:default-waf",
+        "wafid:--default--",
+        "urlmap:default-entry",
+        "asn:396507",
+        "urlmap-entry:direct-association",
+        "bot",
+        "sante",
         "bypass",
         "deny"
->>>>>>> 7455ac4c
       ]
     }
   },
@@ -2500,17 +2419,6 @@
     "headers": {
       ":authority": "localhost:30081",
       ":method": "GET",
-<<<<<<< HEAD
-      ":path": "/direct?allowbot=allowbot&deny=deny",
-      "user-agent": "dummy",
-      "x-forwarded-for": "23.129.64.253"
-    },
-    "name": "allowbot + deny",
-    "response": {
-      "action": "custom_response",
-      "block_mode": true,
-      "status": 403,
-=======
       ":path": "/direct?bypass=YnlwYXNz&denybot=ZGVueWJvdA%3D%3D&deny=ZGVueQ%3D%3D",
       "user-agent": "dummy",
       "x-forwarded-for": "23.129.64.253"
@@ -2518,791 +2426,619 @@
     "name": "bypass + denybot + deny (b64)",
     "response": {
       "action": "pass",
->>>>>>> 7455ac4c
-      "tags": [
-        "all",
-        "geo:united-states",
-        "ip:23-129-64-253",
-        "aclname:from-tags",
-        "aclid:fromtags",
-        "wafname:default-waf",
-        "wafid:--default--",
-        "urlmap:default-entry",
-        "asn:396507",
-        "urlmap-entry:direct-association",
-        "bot",
-        "sante",
-<<<<<<< HEAD
-        "allowbot",
-=======
-        "bypass",
-        "denybot",
->>>>>>> 7455ac4c
-        "deny"
-      ]
-    }
-  },
-  {
-    "headers": {
-      ":authority": "localhost:30081",
-      ":method": "GET",
-<<<<<<< HEAD
-      ":path": "/direct?allowbot=allowbot&denybot=denybot",
-      "user-agent": "dummy",
-      "x-forwarded-for": "23.129.64.253"
-    },
-    "name": "allowbot + denybot",
-=======
-      ":path": "/direct?forcedeny=forcedeny&allow=allow&deny=deny",
-      "user-agent": "dummy",
-      "x-forwarded-for": "23.129.64.253"
-    },
-    "name": "forcedeny + allow + deny",
->>>>>>> 7455ac4c
-    "response": {
-      "action": "custom_response",
-      "block_mode": true,
-      "status": 403,
-      "tags": [
-        "all",
-        "geo:united-states",
-        "ip:23-129-64-253",
-        "aclname:from-tags",
-        "aclid:fromtags",
-        "wafname:default-waf",
-        "wafid:--default--",
-        "urlmap:default-entry",
-        "asn:396507",
-        "urlmap-entry:direct-association",
-        "bot",
-        "sante",
-<<<<<<< HEAD
-        "allowbot",
-        "denybot"
-=======
-        "forcedeny",
-        "allow",
-        "deny"
->>>>>>> 7455ac4c
-      ]
-    }
-  },
-  {
-    "headers": {
-      ":authority": "localhost:30081",
-      ":method": "GET",
-<<<<<<< HEAD
-      ":path": "/direct?allowbot=allowbot&forcedeny=forcedeny",
-      "user-agent": "dummy",
-      "x-forwarded-for": "23.129.64.253"
-    },
-    "name": "allowbot + forcedeny",
-=======
-      ":path": "/direct?forcedeny=Zm9yY2VkZW55&allow=YWxsb3c%3D&deny=ZGVueQ%3D%3D",
-      "user-agent": "dummy",
-      "x-forwarded-for": "23.129.64.253"
-    },
-    "name": "forcedeny + allow + deny (b64)",
->>>>>>> 7455ac4c
-    "response": {
-      "action": "custom_response",
-      "block_mode": true,
-      "status": 403,
-      "tags": [
-        "all",
-        "geo:united-states",
-        "ip:23-129-64-253",
-        "aclname:from-tags",
-        "aclid:fromtags",
-        "wafname:default-waf",
-        "wafid:--default--",
-        "urlmap:default-entry",
-        "asn:396507",
-        "urlmap-entry:direct-association",
-        "bot",
-        "sante",
-<<<<<<< HEAD
-        "allowbot",
-        "forcedeny"
-=======
-        "forcedeny",
-        "allow",
-        "deny"
->>>>>>> 7455ac4c
-      ]
-    }
-  },
-  {
-    "headers": {
-      ":authority": "localhost:30081",
-      ":method": "GET",
-<<<<<<< HEAD
-      ":path": "/direct?allowbot=allowbot&bypass=bypass",
-      "user-agent": "dummy",
-      "x-forwarded-for": "23.129.64.253"
-    },
-    "name": "allowbot + bypass",
-=======
-      ":path": "/direct?forcedeny=forcedeny&allowbot=allowbot&deny=deny",
-      "user-agent": "dummy",
-      "x-forwarded-for": "23.129.64.253"
-    },
-    "name": "forcedeny + allowbot + deny",
->>>>>>> 7455ac4c
-    "response": {
-      "action": "custom_response",
-      "block_mode": true,
-      "status": 403,
-      "tags": [
-        "all",
-        "geo:united-states",
-        "ip:23-129-64-253",
-        "aclname:from-tags",
-        "aclid:fromtags",
-        "wafname:default-waf",
-        "wafid:--default--",
-        "urlmap:default-entry",
-        "asn:396507",
-        "urlmap-entry:direct-association",
-        "bot",
-        "sante",
-<<<<<<< HEAD
-        "allowbot",
-        "bypass"
-=======
-        "forcedeny",
-        "allowbot",
-        "deny"
->>>>>>> 7455ac4c
-      ]
-    }
-  },
-  {
-    "headers": {
-      ":authority": "localhost:30081",
-      ":method": "GET",
-<<<<<<< HEAD
-      ":path": "/direct?allowbot=allowbot&denybot=denybot&deny=deny",
-      "user-agent": "dummy",
-      "x-forwarded-for": "23.129.64.253"
-    },
-    "name": "allowbot + denybot + deny",
-=======
-      ":path": "/direct?forcedeny=Zm9yY2VkZW55&allowbot=YWxsb3dib3Q%3D&deny=ZGVueQ%3D%3D",
-      "user-agent": "dummy",
-      "x-forwarded-for": "23.129.64.253"
-    },
-    "name": "forcedeny + allowbot + deny (b64)",
->>>>>>> 7455ac4c
-    "response": {
-      "action": "custom_response",
-      "block_mode": true,
-      "status": 403,
-      "tags": [
-        "all",
-        "geo:united-states",
-        "ip:23-129-64-253",
-        "aclname:from-tags",
-        "aclid:fromtags",
-        "wafname:default-waf",
-        "wafid:--default--",
-        "urlmap:default-entry",
-        "asn:396507",
-        "urlmap-entry:direct-association",
-        "bot",
-        "sante",
-<<<<<<< HEAD
-        "allowbot",
-        "denybot",
-=======
-        "forcedeny",
-        "allowbot",
->>>>>>> 7455ac4c
-        "deny"
-      ]
-    }
-  },
-  {
-    "headers": {
-      ":authority": "localhost:30081",
-      ":method": "GET",
-<<<<<<< HEAD
-      ":path": "/direct?allowbot=allowbot&deny=deny&forcedeny=forcedeny",
-      "user-agent": "dummy",
-      "x-forwarded-for": "23.129.64.253"
-    },
-    "name": "allowbot + deny + forcedeny",
-=======
-      ":path": "/direct?forcedeny=forcedeny&bypass=bypass&deny=deny",
-      "user-agent": "dummy",
-      "x-forwarded-for": "23.129.64.253"
-    },
-    "name": "forcedeny + bypass + deny",
->>>>>>> 7455ac4c
-    "response": {
-      "action": "custom_response",
-      "block_mode": true,
-      "status": 403,
-      "tags": [
-        "all",
-        "geo:united-states",
-        "ip:23-129-64-253",
-        "aclname:from-tags",
-        "aclid:fromtags",
-        "wafname:default-waf",
-        "wafid:--default--",
-        "urlmap:default-entry",
-        "asn:396507",
-        "urlmap-entry:direct-association",
-        "bot",
-        "sante",
-<<<<<<< HEAD
-        "allowbot",
-        "deny",
-        "forcedeny"
-=======
-        "forcedeny",
-        "bypass",
-        "deny"
->>>>>>> 7455ac4c
-      ]
-    }
-  },
-  {
-    "headers": {
-      ":authority": "localhost:30081",
-      ":method": "GET",
-<<<<<<< HEAD
-      ":path": "/direct?allowbot=allowbot&bypass=bypass&deny=deny",
-      "user-agent": "dummy",
-      "x-forwarded-for": "23.129.64.253"
-    },
-    "name": "allowbot + bypass + deny",
-=======
-      ":path": "/direct?forcedeny=Zm9yY2VkZW55&bypass=YnlwYXNz&deny=ZGVueQ%3D%3D",
-      "user-agent": "dummy",
-      "x-forwarded-for": "23.129.64.253"
-    },
-    "name": "forcedeny + bypass + deny (b64)",
->>>>>>> 7455ac4c
-    "response": {
-      "action": "custom_response",
-      "block_mode": true,
-      "status": 403,
-      "tags": [
-        "all",
-        "geo:united-states",
-        "ip:23-129-64-253",
-        "aclname:from-tags",
-        "aclid:fromtags",
-        "wafname:default-waf",
-        "wafid:--default--",
-        "urlmap:default-entry",
-        "asn:396507",
-        "urlmap-entry:direct-association",
-        "bot",
-        "sante",
-<<<<<<< HEAD
-        "allowbot",
-        "bypass",
-        "deny"
-=======
-        "forcedeny",
-        "bypass",
-        "deny"
-      ]
-    }
-  },
-  {
-    "headers": {
-      ":authority": "localhost:30081",
-      ":method": "GET",
-      ":path": "/direct?denybot=denybot",
-      "user-agent": "dummy",
-      "x-forwarded-for": "23.129.64.253"
-    },
-    "name": "denybot",
-    "response": {
-      "action": "custom_response",
-      "block_mode": true,
-      "status": 247,
-      "tags": [
-        "all",
-        "geo:united-states",
-        "ip:23-129-64-253",
-        "aclname:from-tags",
-        "aclid:fromtags",
-        "wafname:default-waf",
-        "wafid:--default--",
-        "urlmap:default-entry",
-        "asn:396507",
-        "urlmap-entry:direct-association",
-        "bot",
-        "sante",
-        "denybot",
-        "challenge-phase01"
->>>>>>> 7455ac4c
-      ]
-    }
-  },
-  {
-    "headers": {
-      ":authority": "localhost:30081",
-      ":method": "GET",
-<<<<<<< HEAD
-      ":path": "/direct?allowbot=allowbot&denybot=denybot&forcedeny=forcedeny",
-      "user-agent": "dummy",
-      "x-forwarded-for": "23.129.64.253"
-    },
-    "name": "allowbot + denybot + forcedeny",
-    "response": {
-      "action": "custom_response",
-      "block_mode": true,
-      "status": 403,
-=======
-      ":path": "/direct?denybot=ZGVueWJvdA%3D%3D",
-      "user-agent": "dummy",
-      "x-forwarded-for": "23.129.64.253"
-    },
-    "name": "denybot (b64)",
-    "response": {
-      "action": "custom_response",
-      "block_mode": true,
-      "status": 247,
->>>>>>> 7455ac4c
-      "tags": [
-        "all",
-        "geo:united-states",
-        "ip:23-129-64-253",
-        "aclname:from-tags",
-        "aclid:fromtags",
-        "wafname:default-waf",
-        "wafid:--default--",
-        "urlmap:default-entry",
-        "asn:396507",
-        "urlmap-entry:direct-association",
-        "bot",
-        "sante",
-        "allowbot",
-        "denybot",
-<<<<<<< HEAD
-        "forcedeny"
-=======
-        "challenge-phase01"
->>>>>>> 7455ac4c
-      ]
-    }
-  },
-  {
-    "headers": {
-      ":authority": "localhost:30081",
-      ":method": "GET",
-<<<<<<< HEAD
-      ":path": "/direct?allowbot=allowbot&bypass=bypass&denybot=denybot",
-      "user-agent": "dummy",
-      "x-forwarded-for": "23.129.64.253"
-    },
-    "name": "allowbot + bypass + denybot",
-=======
-      ":path": "/direct?forcedeny=forcedeny&denybot=denybot",
-      "user-agent": "dummy",
-      "x-forwarded-for": "23.129.64.253"
-    },
-    "name": "forcedeny + denybot",
->>>>>>> 7455ac4c
-    "response": {
-      "action": "custom_response",
-      "block_mode": true,
-      "status": 403,
-      "tags": [
-        "all",
-        "geo:united-states",
-        "ip:23-129-64-253",
-        "aclname:from-tags",
-        "aclid:fromtags",
-        "wafname:default-waf",
-        "wafid:--default--",
-        "urlmap:default-entry",
-        "asn:396507",
-        "urlmap-entry:direct-association",
-        "bot",
-        "sante",
-<<<<<<< HEAD
-        "allowbot",
-        "bypass",
-=======
-        "forcedeny",
->>>>>>> 7455ac4c
-        "denybot"
-      ]
-    }
-  },
-  {
-    "headers": {
-      ":authority": "localhost:30081",
-      ":method": "GET",
-<<<<<<< HEAD
-      ":path": "/direct?allowbot=allowbot&bypass=bypass&forcedeny=forcedeny",
-      "user-agent": "dummy",
-      "x-forwarded-for": "23.129.64.253"
-    },
-    "name": "allowbot + bypass + forcedeny",
-=======
-      ":path": "/direct?forcedeny=Zm9yY2VkZW55&denybot=ZGVueWJvdA%3D%3D",
-      "user-agent": "dummy",
-      "x-forwarded-for": "23.129.64.253"
-    },
-    "name": "forcedeny + denybot (b64)",
->>>>>>> 7455ac4c
-    "response": {
-      "action": "custom_response",
-      "block_mode": true,
-      "status": 403,
-<<<<<<< HEAD
-=======
-      "tags": [
-        "all",
-        "geo:united-states",
-        "ip:23-129-64-253",
-        "aclname:from-tags",
-        "aclid:fromtags",
-        "wafname:default-waf",
-        "wafid:--default--",
-        "urlmap:default-entry",
-        "asn:396507",
-        "urlmap-entry:direct-association",
-        "bot",
-        "sante",
-        "forcedeny",
-        "denybot"
-      ]
-    }
-  },
-  {
-    "headers": {
-      ":authority": "localhost:30081",
-      ":method": "GET",
-      ":path": "/direct?bypass=bypass&denybot=denybot",
-      "user-agent": "dummy",
-      "x-forwarded-for": "23.129.64.253"
-    },
-    "name": "bypass + denybot",
-    "response": {
-      "action": "pass",
-      "tags": [
-        "all",
-        "geo:united-states",
-        "ip:23-129-64-253",
-        "aclname:from-tags",
-        "aclid:fromtags",
-        "wafname:default-waf",
-        "wafid:--default--",
-        "urlmap:default-entry",
-        "asn:396507",
-        "urlmap-entry:direct-association",
-        "bot",
-        "sante",
-        "bypass",
-        "denybot"
-      ]
-    }
-  },
-  {
-    "headers": {
-      ":authority": "localhost:30081",
-      ":method": "GET",
-      ":path": "/direct?bypass=YnlwYXNz&denybot=ZGVueWJvdA%3D%3D",
-      "user-agent": "dummy",
-      "x-forwarded-for": "23.129.64.253"
-    },
-    "name": "bypass + denybot (b64)",
-    "response": {
-      "action": "pass",
->>>>>>> 7455ac4c
-      "tags": [
-        "all",
-        "geo:united-states",
-        "ip:23-129-64-253",
-        "aclname:from-tags",
-        "aclid:fromtags",
-        "wafname:default-waf",
-        "wafid:--default--",
-        "urlmap:default-entry",
-        "asn:396507",
-        "urlmap-entry:direct-association",
-        "bot",
-        "sante",
-        "allowbot",
-        "bypass",
-<<<<<<< HEAD
-        "forcedeny"
-=======
-        "denybot"
->>>>>>> 7455ac4c
-      ]
-    }
-  },
-  {
-    "headers": {
-      ":authority": "localhost:30081",
-      ":method": "GET",
-      ":path": "/direct?forcedeny=forcedeny&denybot=denybot&allow=allow",
-      "user-agent": "dummy",
-      "x-forwarded-for": "23.129.64.253"
-    },
-    "name": "forcedeny + denybot + allow",
-    "response": {
-      "action": "custom_response",
-      "block_mode": true,
-      "status": 403,
-      "tags": [
-        "all",
-        "geo:united-states",
-        "ip:23-129-64-253",
-        "aclname:from-tags",
-        "aclid:fromtags",
-        "wafname:default-waf",
-        "wafid:--default--",
-        "urlmap:default-entry",
-        "asn:396507",
-        "urlmap-entry:direct-association",
-        "bot",
-        "sante",
-        "forcedeny",
-        "denybot",
-        "allow"
-      ]
-    }
-  },
-  {
-    "headers": {
-      ":authority": "localhost:30081",
-      ":method": "GET",
-<<<<<<< HEAD
-      ":path": "/direct?denybot=denybot&deny=deny",
-      "user-agent": "dummy",
-      "x-forwarded-for": "23.129.64.253"
-    },
-    "name": "denybot + deny",
-=======
-      ":path": "/direct?forcedeny=Zm9yY2VkZW55&denybot=ZGVueWJvdA%3D%3D&allow=YWxsb3c%3D",
-      "user-agent": "dummy",
-      "x-forwarded-for": "23.129.64.253"
-    },
-    "name": "forcedeny + denybot + allow (b64)",
->>>>>>> 7455ac4c
-    "response": {
-      "action": "custom_response",
-      "block_mode": true,
-      "status": 403,
-      "tags": [
-        "all",
-        "geo:united-states",
-        "ip:23-129-64-253",
-        "aclname:from-tags",
-        "aclid:fromtags",
-        "wafname:default-waf",
-        "wafid:--default--",
-        "urlmap:default-entry",
-        "asn:396507",
-        "urlmap-entry:direct-association",
-        "bot",
-        "sante",
-<<<<<<< HEAD
-        "denybot",
-        "deny"
-=======
-        "forcedeny",
-        "denybot",
-        "allow"
->>>>>>> 7455ac4c
-      ]
-    }
-  },
-  {
-    "headers": {
-      ":authority": "localhost:30081",
-      ":method": "GET",
-      ":path": "/direct?forcedeny=forcedeny&denybot=denybot&allowbot=allowbot",
-      "user-agent": "dummy",
-      "x-forwarded-for": "23.129.64.253"
-    },
-    "name": "forcedeny + denybot + allowbot",
-    "response": {
-      "action": "custom_response",
-      "block_mode": true,
-      "status": 403,
-      "tags": [
-        "all",
-        "geo:united-states",
-        "ip:23-129-64-253",
-        "aclname:from-tags",
-        "aclid:fromtags",
-        "wafname:default-waf",
-        "wafid:--default--",
-        "urlmap:default-entry",
-        "asn:396507",
-        "urlmap-entry:direct-association",
-        "bot",
-        "sante",
-        "forcedeny",
-        "denybot",
-        "allowbot"
-      ]
-    }
-  },
-  {
-    "headers": {
-      ":authority": "localhost:30081",
-      ":method": "GET",
-      ":path": "/direct?forcedeny=Zm9yY2VkZW55&denybot=ZGVueWJvdA%3D%3D&allowbot=YWxsb3dib3Q%3D",
-      "user-agent": "dummy",
-      "x-forwarded-for": "23.129.64.253"
-    },
-    "name": "forcedeny + denybot + allowbot (b64)",
-    "response": {
-      "action": "custom_response",
-      "block_mode": true,
-      "status": 403,
-      "tags": [
-        "all",
-        "geo:united-states",
-        "ip:23-129-64-253",
-        "aclname:from-tags",
-        "aclid:fromtags",
-        "wafname:default-waf",
-        "wafid:--default--",
-        "urlmap:default-entry",
-        "asn:396507",
-        "urlmap-entry:direct-association",
-        "bot",
-        "sante",
-        "forcedeny",
-        "denybot",
-        "allowbot"
-      ]
-    }
-  },
-  {
-    "headers": {
-      ":authority": "localhost:30081",
-      ":method": "GET",
-<<<<<<< HEAD
-      ":path": "/direct?denybot=denybot&deny=deny&forcedeny=forcedeny",
-      "user-agent": "dummy",
-      "x-forwarded-for": "23.129.64.253"
-    },
-    "name": "denybot + deny + forcedeny",
-=======
-      ":path": "/direct?forcedeny=forcedeny&bypass=bypass&denybot=denybot",
-      "user-agent": "dummy",
-      "x-forwarded-for": "23.129.64.253"
-    },
-    "name": "forcedeny + bypass + denybot",
-    "response": {
-      "action": "custom_response",
-      "block_mode": true,
-      "status": 403,
-      "tags": [
-        "all",
-        "geo:united-states",
-        "ip:23-129-64-253",
-        "aclname:from-tags",
-        "aclid:fromtags",
-        "wafname:default-waf",
-        "wafid:--default--",
-        "urlmap:default-entry",
-        "asn:396507",
-        "urlmap-entry:direct-association",
-        "bot",
-        "sante",
-        "forcedeny",
-        "bypass",
-        "denybot"
-      ]
-    }
-  },
-  {
-    "headers": {
-      ":authority": "localhost:30081",
-      ":method": "GET",
-      ":path": "/direct?forcedeny=Zm9yY2VkZW55&bypass=YnlwYXNz&denybot=ZGVueWJvdA%3D%3D",
-      "user-agent": "dummy",
-      "x-forwarded-for": "23.129.64.253"
-    },
-    "name": "forcedeny + bypass + denybot (b64)",
->>>>>>> 7455ac4c
-    "response": {
-      "action": "custom_response",
-      "block_mode": true,
-      "status": 403,
-      "tags": [
-        "all",
-        "geo:united-states",
-        "ip:23-129-64-253",
-        "aclname:from-tags",
-        "aclid:fromtags",
-        "wafname:default-waf",
-        "wafid:--default--",
-        "urlmap:default-entry",
-        "asn:396507",
-        "urlmap-entry:direct-association",
-        "bot",
-        "sante",
-<<<<<<< HEAD
-        "denybot",
-        "deny",
-        "forcedeny"
-=======
-        "forcedeny",
-        "bypass",
-        "denybot"
->>>>>>> 7455ac4c
-      ]
-    }
-  },
-  {
-    "headers": {
-      ":authority": "localhost:30081",
-      ":method": "GET",
-<<<<<<< HEAD
-      ":path": "/direct?bypass=bypass&denybot=denybot&deny=deny",
-      "user-agent": "dummy",
-      "x-forwarded-for": "23.129.64.253"
-    },
-    "name": "bypass + denybot + deny",
-=======
-      ":path": "/direct?forcedeny=forcedeny&allow=allow",
-      "user-agent": "dummy",
-      "x-forwarded-for": "23.129.64.253"
-    },
-    "name": "forcedeny + allow",
->>>>>>> 7455ac4c
-    "response": {
-      "action": "custom_response",
-      "block_mode": true,
-      "status": 403,
-      "tags": [
-        "all",
-        "geo:united-states",
-        "ip:23-129-64-253",
-        "aclname:from-tags",
-        "aclid:fromtags",
-        "wafname:default-waf",
-        "wafid:--default--",
-        "urlmap:default-entry",
-        "asn:396507",
-        "urlmap-entry:direct-association",
-        "bot",
-        "sante",
-<<<<<<< HEAD
+      "tags": [
+        "all",
+        "geo:united-states",
+        "ip:23-129-64-253",
+        "aclname:from-tags",
+        "aclid:fromtags",
+        "wafname:default-waf",
+        "wafid:--default--",
+        "urlmap:default-entry",
+        "asn:396507",
+        "urlmap-entry:direct-association",
+        "bot",
+        "sante",
         "bypass",
         "denybot",
         "deny"
-=======
-        "forcedeny",
+      ]
+    }
+  },
+  {
+    "headers": {
+      ":authority": "localhost:30081",
+      ":method": "GET",
+      ":path": "/direct?forcedeny=forcedeny&allow=allow&deny=deny",
+      "user-agent": "dummy",
+      "x-forwarded-for": "23.129.64.253"
+    },
+    "name": "forcedeny + allow + deny",
+    "response": {
+      "action": "custom_response",
+      "block_mode": true,
+      "status": 403,
+      "tags": [
+        "all",
+        "geo:united-states",
+        "ip:23-129-64-253",
+        "aclname:from-tags",
+        "aclid:fromtags",
+        "wafname:default-waf",
+        "wafid:--default--",
+        "urlmap:default-entry",
+        "asn:396507",
+        "urlmap-entry:direct-association",
+        "bot",
+        "sante",
+        "forcedeny",
+        "allow",
+        "deny"
+      ]
+    }
+  },
+  {
+    "headers": {
+      ":authority": "localhost:30081",
+      ":method": "GET",
+      ":path": "/direct?forcedeny=Zm9yY2VkZW55&allow=YWxsb3c%3D&deny=ZGVueQ%3D%3D",
+      "user-agent": "dummy",
+      "x-forwarded-for": "23.129.64.253"
+    },
+    "name": "forcedeny + allow + deny (b64)",
+    "response": {
+      "action": "custom_response",
+      "block_mode": true,
+      "status": 403,
+      "tags": [
+        "all",
+        "geo:united-states",
+        "ip:23-129-64-253",
+        "aclname:from-tags",
+        "aclid:fromtags",
+        "wafname:default-waf",
+        "wafid:--default--",
+        "urlmap:default-entry",
+        "asn:396507",
+        "urlmap-entry:direct-association",
+        "bot",
+        "sante",
+        "forcedeny",
+        "allow",
+        "deny"
+      ]
+    }
+  },
+  {
+    "headers": {
+      ":authority": "localhost:30081",
+      ":method": "GET",
+      ":path": "/direct?forcedeny=forcedeny&allowbot=allowbot&deny=deny",
+      "user-agent": "dummy",
+      "x-forwarded-for": "23.129.64.253"
+    },
+    "name": "forcedeny + allowbot + deny",
+    "response": {
+      "action": "custom_response",
+      "block_mode": true,
+      "status": 403,
+      "tags": [
+        "all",
+        "geo:united-states",
+        "ip:23-129-64-253",
+        "aclname:from-tags",
+        "aclid:fromtags",
+        "wafname:default-waf",
+        "wafid:--default--",
+        "urlmap:default-entry",
+        "asn:396507",
+        "urlmap-entry:direct-association",
+        "bot",
+        "sante",
+        "forcedeny",
+        "allowbot",
+        "deny"
+      ]
+    }
+  },
+  {
+    "headers": {
+      ":authority": "localhost:30081",
+      ":method": "GET",
+      ":path": "/direct?forcedeny=Zm9yY2VkZW55&allowbot=YWxsb3dib3Q%3D&deny=ZGVueQ%3D%3D",
+      "user-agent": "dummy",
+      "x-forwarded-for": "23.129.64.253"
+    },
+    "name": "forcedeny + allowbot + deny (b64)",
+    "response": {
+      "action": "custom_response",
+      "block_mode": true,
+      "status": 403,
+      "tags": [
+        "all",
+        "geo:united-states",
+        "ip:23-129-64-253",
+        "aclname:from-tags",
+        "aclid:fromtags",
+        "wafname:default-waf",
+        "wafid:--default--",
+        "urlmap:default-entry",
+        "asn:396507",
+        "urlmap-entry:direct-association",
+        "bot",
+        "sante",
+        "forcedeny",
+        "allowbot",
+        "deny"
+      ]
+    }
+  },
+  {
+    "headers": {
+      ":authority": "localhost:30081",
+      ":method": "GET",
+      ":path": "/direct?forcedeny=forcedeny&bypass=bypass&deny=deny",
+      "user-agent": "dummy",
+      "x-forwarded-for": "23.129.64.253"
+    },
+    "name": "forcedeny + bypass + deny",
+    "response": {
+      "action": "custom_response",
+      "block_mode": true,
+      "status": 403,
+      "tags": [
+        "all",
+        "geo:united-states",
+        "ip:23-129-64-253",
+        "aclname:from-tags",
+        "aclid:fromtags",
+        "wafname:default-waf",
+        "wafid:--default--",
+        "urlmap:default-entry",
+        "asn:396507",
+        "urlmap-entry:direct-association",
+        "bot",
+        "sante",
+        "forcedeny",
+        "bypass",
+        "deny"
+      ]
+    }
+  },
+  {
+    "headers": {
+      ":authority": "localhost:30081",
+      ":method": "GET",
+      ":path": "/direct?forcedeny=Zm9yY2VkZW55&bypass=YnlwYXNz&deny=ZGVueQ%3D%3D",
+      "user-agent": "dummy",
+      "x-forwarded-for": "23.129.64.253"
+    },
+    "name": "forcedeny + bypass + deny (b64)",
+    "response": {
+      "action": "custom_response",
+      "block_mode": true,
+      "status": 403,
+      "tags": [
+        "all",
+        "geo:united-states",
+        "ip:23-129-64-253",
+        "aclname:from-tags",
+        "aclid:fromtags",
+        "wafname:default-waf",
+        "wafid:--default--",
+        "urlmap:default-entry",
+        "asn:396507",
+        "urlmap-entry:direct-association",
+        "bot",
+        "sante",
+        "forcedeny",
+        "bypass",
+        "deny"
+      ]
+    }
+  },
+  {
+    "headers": {
+      ":authority": "localhost:30081",
+      ":method": "GET",
+      ":path": "/direct?denybot=denybot",
+      "user-agent": "dummy",
+      "x-forwarded-for": "23.129.64.253"
+    },
+    "name": "denybot",
+    "response": {
+      "action": "custom_response",
+      "block_mode": true,
+      "status": 247,
+      "tags": [
+        "all",
+        "geo:united-states",
+        "ip:23-129-64-253",
+        "aclname:from-tags",
+        "aclid:fromtags",
+        "wafname:default-waf",
+        "wafid:--default--",
+        "urlmap:default-entry",
+        "asn:396507",
+        "urlmap-entry:direct-association",
+        "bot",
+        "sante",
+        "denybot",
+        "challenge-phase01"
+      ]
+    }
+  },
+  {
+    "headers": {
+      ":authority": "localhost:30081",
+      ":method": "GET",
+      ":path": "/direct?denybot=ZGVueWJvdA%3D%3D",
+      "user-agent": "dummy",
+      "x-forwarded-for": "23.129.64.253"
+    },
+    "name": "denybot (b64)",
+    "response": {
+      "action": "custom_response",
+      "block_mode": true,
+      "status": 247,
+      "tags": [
+        "all",
+        "geo:united-states",
+        "ip:23-129-64-253",
+        "aclname:from-tags",
+        "aclid:fromtags",
+        "wafname:default-waf",
+        "wafid:--default--",
+        "urlmap:default-entry",
+        "asn:396507",
+        "urlmap-entry:direct-association",
+        "bot",
+        "sante",
+        "denybot",
+        "challenge-phase01"
+      ]
+    }
+  },
+  {
+    "headers": {
+      ":authority": "localhost:30081",
+      ":method": "GET",
+      ":path": "/direct?forcedeny=forcedeny&denybot=denybot",
+      "user-agent": "dummy",
+      "x-forwarded-for": "23.129.64.253"
+    },
+    "name": "forcedeny + denybot",
+    "response": {
+      "action": "custom_response",
+      "block_mode": true,
+      "status": 403,
+      "tags": [
+        "all",
+        "geo:united-states",
+        "ip:23-129-64-253",
+        "aclname:from-tags",
+        "aclid:fromtags",
+        "wafname:default-waf",
+        "wafid:--default--",
+        "urlmap:default-entry",
+        "asn:396507",
+        "urlmap-entry:direct-association",
+        "bot",
+        "sante",
+        "forcedeny",
+        "denybot"
+      ]
+    }
+  },
+  {
+    "headers": {
+      ":authority": "localhost:30081",
+      ":method": "GET",
+      ":path": "/direct?forcedeny=Zm9yY2VkZW55&denybot=ZGVueWJvdA%3D%3D",
+      "user-agent": "dummy",
+      "x-forwarded-for": "23.129.64.253"
+    },
+    "name": "forcedeny + denybot (b64)",
+    "response": {
+      "action": "custom_response",
+      "block_mode": true,
+      "status": 403,
+      "tags": [
+        "all",
+        "geo:united-states",
+        "ip:23-129-64-253",
+        "aclname:from-tags",
+        "aclid:fromtags",
+        "wafname:default-waf",
+        "wafid:--default--",
+        "urlmap:default-entry",
+        "asn:396507",
+        "urlmap-entry:direct-association",
+        "bot",
+        "sante",
+        "forcedeny",
+        "denybot"
+      ]
+    }
+  },
+  {
+    "headers": {
+      ":authority": "localhost:30081",
+      ":method": "GET",
+      ":path": "/direct?bypass=bypass&denybot=denybot",
+      "user-agent": "dummy",
+      "x-forwarded-for": "23.129.64.253"
+    },
+    "name": "bypass + denybot",
+    "response": {
+      "action": "pass",
+      "tags": [
+        "all",
+        "geo:united-states",
+        "ip:23-129-64-253",
+        "aclname:from-tags",
+        "aclid:fromtags",
+        "wafname:default-waf",
+        "wafid:--default--",
+        "urlmap:default-entry",
+        "asn:396507",
+        "urlmap-entry:direct-association",
+        "bot",
+        "sante",
+        "bypass",
+        "denybot"
+      ]
+    }
+  },
+  {
+    "headers": {
+      ":authority": "localhost:30081",
+      ":method": "GET",
+      ":path": "/direct?bypass=YnlwYXNz&denybot=ZGVueWJvdA%3D%3D",
+      "user-agent": "dummy",
+      "x-forwarded-for": "23.129.64.253"
+    },
+    "name": "bypass + denybot (b64)",
+    "response": {
+      "action": "pass",
+      "tags": [
+        "all",
+        "geo:united-states",
+        "ip:23-129-64-253",
+        "aclname:from-tags",
+        "aclid:fromtags",
+        "wafname:default-waf",
+        "wafid:--default--",
+        "urlmap:default-entry",
+        "asn:396507",
+        "urlmap-entry:direct-association",
+        "bot",
+        "sante",
+        "bypass",
+        "denybot"
+      ]
+    }
+  },
+  {
+    "headers": {
+      ":authority": "localhost:30081",
+      ":method": "GET",
+      ":path": "/direct?forcedeny=forcedeny&denybot=denybot&allow=allow",
+      "user-agent": "dummy",
+      "x-forwarded-for": "23.129.64.253"
+    },
+    "name": "forcedeny + denybot + allow",
+    "response": {
+      "action": "custom_response",
+      "block_mode": true,
+      "status": 403,
+      "tags": [
+        "all",
+        "geo:united-states",
+        "ip:23-129-64-253",
+        "aclname:from-tags",
+        "aclid:fromtags",
+        "wafname:default-waf",
+        "wafid:--default--",
+        "urlmap:default-entry",
+        "asn:396507",
+        "urlmap-entry:direct-association",
+        "bot",
+        "sante",
+        "forcedeny",
+        "denybot",
         "allow"
->>>>>>> 7455ac4c
+      ]
+    }
+  },
+  {
+    "headers": {
+      ":authority": "localhost:30081",
+      ":method": "GET",
+      ":path": "/direct?forcedeny=Zm9yY2VkZW55&denybot=ZGVueWJvdA%3D%3D&allow=YWxsb3c%3D",
+      "user-agent": "dummy",
+      "x-forwarded-for": "23.129.64.253"
+    },
+    "name": "forcedeny + denybot + allow (b64)",
+    "response": {
+      "action": "custom_response",
+      "block_mode": true,
+      "status": 403,
+      "tags": [
+        "all",
+        "geo:united-states",
+        "ip:23-129-64-253",
+        "aclname:from-tags",
+        "aclid:fromtags",
+        "wafname:default-waf",
+        "wafid:--default--",
+        "urlmap:default-entry",
+        "asn:396507",
+        "urlmap-entry:direct-association",
+        "bot",
+        "sante",
+        "forcedeny",
+        "denybot",
+        "allow"
+      ]
+    }
+  },
+  {
+    "headers": {
+      ":authority": "localhost:30081",
+      ":method": "GET",
+      ":path": "/direct?forcedeny=forcedeny&denybot=denybot&allowbot=allowbot",
+      "user-agent": "dummy",
+      "x-forwarded-for": "23.129.64.253"
+    },
+    "name": "forcedeny + denybot + allowbot",
+    "response": {
+      "action": "custom_response",
+      "block_mode": true,
+      "status": 403,
+      "tags": [
+        "all",
+        "geo:united-states",
+        "ip:23-129-64-253",
+        "aclname:from-tags",
+        "aclid:fromtags",
+        "wafname:default-waf",
+        "wafid:--default--",
+        "urlmap:default-entry",
+        "asn:396507",
+        "urlmap-entry:direct-association",
+        "bot",
+        "sante",
+        "forcedeny",
+        "denybot",
+        "allowbot"
+      ]
+    }
+  },
+  {
+    "headers": {
+      ":authority": "localhost:30081",
+      ":method": "GET",
+      ":path": "/direct?forcedeny=Zm9yY2VkZW55&denybot=ZGVueWJvdA%3D%3D&allowbot=YWxsb3dib3Q%3D",
+      "user-agent": "dummy",
+      "x-forwarded-for": "23.129.64.253"
+    },
+    "name": "forcedeny + denybot + allowbot (b64)",
+    "response": {
+      "action": "custom_response",
+      "block_mode": true,
+      "status": 403,
+      "tags": [
+        "all",
+        "geo:united-states",
+        "ip:23-129-64-253",
+        "aclname:from-tags",
+        "aclid:fromtags",
+        "wafname:default-waf",
+        "wafid:--default--",
+        "urlmap:default-entry",
+        "asn:396507",
+        "urlmap-entry:direct-association",
+        "bot",
+        "sante",
+        "forcedeny",
+        "denybot",
+        "allowbot"
+      ]
+    }
+  },
+  {
+    "headers": {
+      ":authority": "localhost:30081",
+      ":method": "GET",
+      ":path": "/direct?forcedeny=forcedeny&bypass=bypass&denybot=denybot",
+      "user-agent": "dummy",
+      "x-forwarded-for": "23.129.64.253"
+    },
+    "name": "forcedeny + bypass + denybot",
+    "response": {
+      "action": "custom_response",
+      "block_mode": true,
+      "status": 403,
+      "tags": [
+        "all",
+        "geo:united-states",
+        "ip:23-129-64-253",
+        "aclname:from-tags",
+        "aclid:fromtags",
+        "wafname:default-waf",
+        "wafid:--default--",
+        "urlmap:default-entry",
+        "asn:396507",
+        "urlmap-entry:direct-association",
+        "bot",
+        "sante",
+        "forcedeny",
+        "bypass",
+        "denybot"
+      ]
+    }
+  },
+  {
+    "headers": {
+      ":authority": "localhost:30081",
+      ":method": "GET",
+      ":path": "/direct?forcedeny=Zm9yY2VkZW55&bypass=YnlwYXNz&denybot=ZGVueWJvdA%3D%3D",
+      "user-agent": "dummy",
+      "x-forwarded-for": "23.129.64.253"
+    },
+    "name": "forcedeny + bypass + denybot (b64)",
+    "response": {
+      "action": "custom_response",
+      "block_mode": true,
+      "status": 403,
+      "tags": [
+        "all",
+        "geo:united-states",
+        "ip:23-129-64-253",
+        "aclname:from-tags",
+        "aclid:fromtags",
+        "wafname:default-waf",
+        "wafid:--default--",
+        "urlmap:default-entry",
+        "asn:396507",
+        "urlmap-entry:direct-association",
+        "bot",
+        "sante",
+        "forcedeny",
+        "bypass",
+        "denybot"
+      ]
+    }
+  },
+  {
+    "headers": {
+      ":authority": "localhost:30081",
+      ":method": "GET",
+      ":path": "/direct?forcedeny=forcedeny&allow=allow",
+      "user-agent": "dummy",
+      "x-forwarded-for": "23.129.64.253"
+    },
+    "name": "forcedeny + allow",
+    "response": {
+      "action": "custom_response",
+      "block_mode": true,
+      "status": 403,
+      "tags": [
+        "all",
+        "geo:united-states",
+        "ip:23-129-64-253",
+        "aclname:from-tags",
+        "aclid:fromtags",
+        "wafname:default-waf",
+        "wafid:--default--",
+        "urlmap:default-entry",
+        "asn:396507",
+        "urlmap-entry:direct-association",
+        "bot",
+        "sante",
+        "forcedeny",
+        "allow"
       ]
     }
   },
@@ -3341,9 +3077,6 @@
     "headers": {
       ":authority": "localhost:30081",
       ":method": "GET",
-<<<<<<< HEAD
-      ":path": "/direct?denybot=denybot",
-=======
       ":path": "/direct?forcedeny=forcedeny&allowbot=allowbot&allow=allow",
       "user-agent": "dummy",
       "x-forwarded-for": "23.129.64.253"
@@ -3473,7 +3206,6 @@
       ":authority": "localhost:30081",
       ":method": "GET",
       ":path": "/direct?forcedeny=forcedeny&allowbot=allowbot",
->>>>>>> 7455ac4c
       "user-agent": "dummy",
       "x-forwarded-for": "23.129.64.253"
     },
@@ -3504,43 +3236,30 @@
     "headers": {
       ":authority": "localhost:30081",
       ":method": "GET",
-<<<<<<< HEAD
-      ":path": "/direct?denybot=denybot&forcedeny=forcedeny",
-      "user-agent": "dummy",
-      "x-forwarded-for": "23.129.64.253"
-    },
-    "name": "denybot + forcedeny",
-=======
       ":path": "/direct?forcedeny=Zm9yY2VkZW55&allowbot=YWxsb3dib3Q%3D",
       "user-agent": "dummy",
       "x-forwarded-for": "23.129.64.253"
     },
     "name": "forcedeny + allowbot (b64)",
->>>>>>> 7455ac4c
-    "response": {
-      "action": "custom_response",
-      "block_mode": true,
-      "status": 403,
-      "tags": [
-        "all",
-        "geo:united-states",
-        "ip:23-129-64-253",
-        "aclname:from-tags",
-        "aclid:fromtags",
-        "wafname:default-waf",
-        "wafid:--default--",
-        "urlmap:default-entry",
-        "asn:396507",
-        "urlmap-entry:direct-association",
-        "bot",
-        "sante",
-<<<<<<< HEAD
-        "denybot",
-        "forcedeny"
-=======
+    "response": {
+      "action": "custom_response",
+      "block_mode": true,
+      "status": 403,
+      "tags": [
+        "all",
+        "geo:united-states",
+        "ip:23-129-64-253",
+        "aclname:from-tags",
+        "aclid:fromtags",
+        "wafname:default-waf",
+        "wafid:--default--",
+        "urlmap:default-entry",
+        "asn:396507",
+        "urlmap-entry:direct-association",
+        "bot",
+        "sante",
         "forcedeny",
         "allowbot"
->>>>>>> 7455ac4c
       ]
     }
   },
@@ -3580,40 +3299,28 @@
     "headers": {
       ":authority": "localhost:30081",
       ":method": "GET",
-<<<<<<< HEAD
-      ":path": "/direct?bypass=bypass&denybot=denybot&forcedeny=forcedeny",
-      "user-agent": "dummy",
-      "x-forwarded-for": "23.129.64.253"
-    },
-    "name": "bypass + denybot + forcedeny",
-=======
       ":path": "/direct?forcedeny=Zm9yY2VkZW55&bypass=YnlwYXNz&allowbot=YWxsb3dib3Q%3D",
       "user-agent": "dummy",
       "x-forwarded-for": "23.129.64.253"
     },
     "name": "forcedeny + bypass + allowbot (b64)",
->>>>>>> 7455ac4c
-    "response": {
-      "action": "custom_response",
-      "block_mode": true,
-      "status": 403,
-      "tags": [
-        "all",
-        "geo:united-states",
-        "ip:23-129-64-253",
-        "aclname:from-tags",
-        "aclid:fromtags",
-        "wafname:default-waf",
-        "wafid:--default--",
-        "urlmap:default-entry",
-        "asn:396507",
-        "urlmap-entry:direct-association",
-        "bot",
-        "sante",
-<<<<<<< HEAD
-        "bypass",
-        "denybot",
-=======
+    "response": {
+      "action": "custom_response",
+      "block_mode": true,
+      "status": 403,
+      "tags": [
+        "all",
+        "geo:united-states",
+        "ip:23-129-64-253",
+        "aclname:from-tags",
+        "aclid:fromtags",
+        "wafname:default-waf",
+        "wafid:--default--",
+        "urlmap:default-entry",
+        "asn:396507",
+        "urlmap-entry:direct-association",
+        "bot",
+        "sante",
         "forcedeny",
         "bypass",
         "allowbot"
@@ -3646,7 +3353,6 @@
         "urlmap-entry:direct-association",
         "bot",
         "sante",
->>>>>>> 7455ac4c
         "forcedeny"
       ]
     }
@@ -3716,32 +3422,57 @@
     "headers": {
       ":authority": "localhost:30081",
       ":method": "GET",
-<<<<<<< HEAD
+      ":path": "/direct?forcedeny=Zm9yY2VkZW55&bypass=YnlwYXNz",
+      "user-agent": "dummy",
+      "x-forwarded-for": "23.129.64.253"
+    },
+    "name": "forcedeny + bypass (b64)",
+    "response": {
+      "action": "custom_response",
+      "block_mode": true,
+      "status": 403,
+      "tags": [
+        "all",
+        "geo:united-states",
+        "ip:23-129-64-253",
+        "aclname:from-tags",
+        "aclid:fromtags",
+        "wafname:default-waf",
+        "wafid:--default--",
+        "urlmap:default-entry",
+        "asn:396507",
+        "urlmap-entry:direct-association",
+        "bot",
+        "sante",
+        "forcedeny",
+        "bypass"
+      ]
+    }
+  },
+  {
+    "headers": {
+      ":authority": "localhost:30081",
+      ":method": "GET",
       ":path": "/direct?bypass=bypass",
-=======
-      ":path": "/direct?forcedeny=Zm9yY2VkZW55&bypass=YnlwYXNz",
-      "user-agent": "dummy",
-      "x-forwarded-for": "23.129.64.253"
-    },
-    "name": "forcedeny + bypass (b64)",
-    "response": {
-      "action": "custom_response",
-      "block_mode": true,
-      "status": 403,
-      "tags": [
-        "all",
-        "geo:united-states",
-        "ip:23-129-64-253",
-        "aclname:from-tags",
-        "aclid:fromtags",
-        "wafname:default-waf",
-        "wafid:--default--",
-        "urlmap:default-entry",
-        "asn:396507",
-        "urlmap-entry:direct-association",
-        "bot",
-        "sante",
-        "forcedeny",
+      "user-agent": "dummy",
+      "x-forwarded-for": "23.129.64.253"
+    },
+    "name": "bypass",
+    "response": {
+      "action": "pass",
+      "tags": [
+        "all",
+        "geo:united-states",
+        "ip:23-129-64-253",
+        "aclname:from-tags",
+        "aclid:fromtags",
+        "wafname:default-waf",
+        "wafid:--default--",
+        "urlmap:default-entry",
+        "asn:396507",
+        "urlmap-entry:direct-association",
+        "bot",
+        "sante",
         "bypass"
       ]
     }
@@ -3750,36 +3481,7 @@
     "headers": {
       ":authority": "localhost:30081",
       ":method": "GET",
-      ":path": "/direct?bypass=bypass",
-      "user-agent": "dummy",
-      "x-forwarded-for": "23.129.64.253"
-    },
-    "name": "bypass",
-    "response": {
-      "action": "pass",
-      "tags": [
-        "all",
-        "geo:united-states",
-        "ip:23-129-64-253",
-        "aclname:from-tags",
-        "aclid:fromtags",
-        "wafname:default-waf",
-        "wafid:--default--",
-        "urlmap:default-entry",
-        "asn:396507",
-        "urlmap-entry:direct-association",
-        "bot",
-        "sante",
-        "bypass"
-      ]
-    }
-  },
-  {
-    "headers": {
-      ":authority": "localhost:30081",
-      ":method": "GET",
       ":path": "/direct?bypass=YnlwYXNz",
->>>>>>> 7455ac4c
       "user-agent": "dummy",
       "x-forwarded-for": "23.129.64.253"
     },
