[
  {
    "headers": {
      ":authority": "localhost:30081",
      ":method": "GET",
      ":path": "/dqsqsdqsdcqsd",
      "user-agent": "dummy",
      "x-forwarded-for": "12.13.14.15"
    },
    "name": "test block by ip tagging",
    "response": {
      "action": "custom_response",
      "block_mode": true,
      "status": 503,
      "tags": [
        "all",
        "geo:united-states",
        "ip:12-13-14-15",
        "sante",
        "urlmap-entry:default",
        "wafname:default-waf",
        "urlmap:default-entry",
        "aclname:default-acl",
        "aclid:--default--",
        "asn:7018",
        "tagbyip",
<<<<<<< HEAD
        "wafid:--default--"
=======
        "bot"
>>>>>>> d2171474
      ]
    }
  }
]<|MERGE_RESOLUTION|>--- conflicted
+++ resolved
@@ -18,17 +18,13 @@
         "ip:12-13-14-15",
         "sante",
         "urlmap-entry:default",
-        "wafname:default-waf",
+        "wafid:default-waf",
         "urlmap:default-entry",
         "aclname:default-acl",
         "aclid:--default--",
         "asn:7018",
         "tagbyip",
-<<<<<<< HEAD
-        "wafid:--default--"
-=======
         "bot"
->>>>>>> d2171474
       ]
     }
   }
