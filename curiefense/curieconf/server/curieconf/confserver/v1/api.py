--- conflicted
+++ resolved
@@ -135,36 +135,22 @@
     "rule": AnyType(),
 })
 
-<<<<<<< HEAD
-# Flow control
-=======
+
 # Flow Control
->>>>>>> 0488fcd0
 
 m_flowcontrol = api.model("Flow Control", {
     "id": fields.String(required=True),
     "name": fields.String(required=True),
     "ttl": fields.Integer(required=True),
-<<<<<<< HEAD
     "key": fields.List(fields.Raw(required=True)),
     "sequence": fields.List(fields.Raw(required=True)),
     "action": fields.Raw(required=True),
     "include": fields.List(fields.String()),
     "exclude": fields.List(fields.String()),
-})
-
-
-=======
     "notes": fields.String(required=True),
     "active": fields.Boolean(required=True),
-    "action": fields.Raw(required=True),
-    "key": AnyType(required=True),
-    "include": fields.Raw(required=True),
-    "exclude": fields.Raw(required=True),
-    "sequence": AnyType(),
-})
-
->>>>>>> 0488fcd0
+})
+
 
 ### mapping from doc name to model
 
