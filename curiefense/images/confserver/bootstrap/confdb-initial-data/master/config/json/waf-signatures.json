<<<<<<< HEAD
[{"id": "100000", "name": "100000", "msg": "SQLi Attempt (Conditional Operator Detected)", "operand": "\\s(and|or)\\s+\\d+\\s+.*between\\s.*\\d+\\s+and\\s+\\d+.*", "category": "sqli", "subcategory": "statement injection", "risk": 4}, {"id": "100001", "name": "100001", "msg": "SQLi Attempt (Conditional Operator Detected)", "operand": "\\s(and|or)\\s+[\"']\\w+[\"']\\s+.*between\\s.*[\"']\\w+[\"']\\s+and\\s+[\"']\\w+.*", "category": "sqli", "subcategory": "statement injection", "risk": 4}, {"id": "100002", "name": "100002", "msg": "SQLi Attempt (Conditional Operator Detected)", "operand": "\\W(\\s*)?(and|or)\\s.*('|\").+('|\")(\\s+)?(=|>|<|>=|<=).*('|\").+", "category": "sqli", "subcategory": "statement injection", "risk": 4}, {"id": "100003", "name": "100003", "msg": "SQLi Attempt (Conditional Operator Detected)", "operand": "\\W(\\s*)?(and|or)\\s.*\\w.*(=|>|<|>=|<=).*\\w", "category": "sqli", "subcategory": "statement injection", "risk": 4}, {"id": "100004", "name": "100004", "msg": "SQLi Attempt (Conditional Operator Detected)", "operand": ".*\\W(\\s*)?(and|or)\\s.+(r?like)\\s.*['\"]((%\\w|\\w%)|.+).*", "category": "sqli", "subcategory": "statement injection", "risk": 4}, {"id": "100005", "name": "100005", "msg": "SQLi Attempt (Conditional Operator Detected)", "operand": "\\W(\\s*)?(and|or)\\s.*\\d+.*(=|>|<|>=|<=).*\\d+", "category": "sqli", "subcategory": "statement injection", "risk": 4}, {"id": "100006", "name": "100006", "msg": "SQLi Attempt (SQL Command Detected)", "operand": "((\"|')\\s|;).*(drop|create)\\s+(table|function)\\s+.+", "category": "sqli", "subcategory": "statement injection", "risk": 4}, {"id": "100007", "name": "100007", "msg": "SQLi Attempt (SQL Command Detected)", "operand": "(\"|'|\\s|;)delete\\s+from\\s+.+(--|'|\"|;)", "category": "sqli", "subcategory": "statement injection", "risk": 4}, {"id": "100008", "name": "100008", "msg": "SQLi Attempt (SQL Command Detected)", "operand": "('|\"|;)(\\s+)?select\\s+(\\*|((`|\")?\\w+(`|\")?,\\s){1,}).+\\s+from\\s+", "category": "sqli", "subcategory": "statement injection", "risk": 4}, {"id": "100009", "name": "100009", "msg": "SQLi Attempt (SQL Command Detected)", "operand": "('|\"|;)(\\s+)?select\\s+.+\\s+from", "category": "sqli", "subcategory": "statement injection", "risk": 4}, {"id": "100010", "name": "100010", "msg": "SQLi Attempt (SQL Command Detected)", "operand": "((\"|')\\s|;).*(insert|replace).*\\s.*into.*\\s", "category": "sqli", "subcategory": "statement injection", "risk": 4}, {"id": "100011", "name": "100011", "msg": "SQLi Attempt (SQL Command Detected)", "operand": "((\"|')\\s|;).*(update)(\\s|\\+).*set\\s.*\\w.*=.+", "category": "sqli", "subcategory": "statement injection", "risk": 4}, {"id": "100012", "name": "100012", "msg": "SQLi Attempt (SQL Sleep Command Detected)", "operand": "((\"|')\\s|;).*(select)(\\s|\\+|;|')(pg_sleep|sleep).*\\(.+", "category": "sqli", "subcategory": "statement injection", "risk": 4}, {"id": "100013", "name": "100013", "msg": "SQLi Attempt (SQL Sleep Command Detected)", "operand": "\\W(waitfor).*(\\s).*(delay).*(\\d+:)", "category": "sqli", "subcategory": "statement injection", "risk": 4}, {"id": "100014", "name": "100014", "msg": "SQLi Attempt (SQL Command Execution Detected)", "operand": "(\"|').*exec\\s", "category": "sqli", "subcategory": "statement injection", "risk": 4}, {"id": "100015", "name": "100015", "msg": "SQLi Attempt (SQL Command Detected)", "operand": "(\\b|\\s).*(union|intersect|except).*(\\s+all)?.+select([^\\w]|\\s)", "category": "sqli", "subcategory": "statement injection", "risk": 4}, {"id": "100016", "name": "100016", "msg": "SQLi Attempt (SQL Built-in Function Call Detected)", "operand": "xp_(makecab|cmdshell|execresultset|regaddmultistring|regread|enumdsn|availablemedia|regdeletekey|loginconfig|regremovemultistring|regwrite|regdeletevalue|dirtree|regenumkeys|filelist|terminate|servicecontrol|ntsec_enumdomains|terminate_process|ntsec|regenumvalues|cmdshell)", "category": "sqli", "subcategory": "built-in function invocation", "risk": 4}, {"id": "100017", "name": "100017", "msg": "SQLi Attempt (SQL Built-in Function Call Detected)", "operand": "(information_schema|connection_id|iif|benchmark|sha1|md5)(\\s)?\\(", "category": "sqli", "subcategory": "built-in function invocation", "risk": 4}, {"id": "100018", "name": "100018", "msg": "SQLi Attempt (SQL Built-in Function Call Detected)", "operand": "sp_(execute|prepare|password|sqlexec|replwritetovarbin|help|addextendedproc|executesql|makewebtask|oacreate)", "category": "sqli", "subcategory": "built-in function invocation", "risk": 4}, {"id": "100019", "name": "100019", "msg": "SQLi Attempt (MS-SQL Built-in Function Call Detected)", "operand": "\\W(and|or|;)\\s*(abs|acos|adddate|addtime|aes_decrypt|aes_encrypt|and|atan2|atan|atan|avg|benchmark|bin|binary|bit_and|bit_count|bit_length|bit_or|bit_xor|cast|ceil|ceiling|char_length|char|character_length|charset|coalesce|coercibility|collation|compress|concat_ws|concat|connection_id|conv|convert_tz|convert|cos|cot|count(distinct)|count|crc32|curdate|current_date|current_date|current_time|current_time|current_timestamp|current_timestamp|current_user|current_user|curtime|database|date_add|date_format|date_sub|date|datediff|day|dayname|dayofmonth|dayofweek|dayofyear|decode|default|degrees|des_decrypt|des_encrypt|elt|encode|encrypt|exp|export_set|extract|extractvalue|field|find_in_set|floor|format|found_rows|from_days|from_unixtime|get_format|get_lock|greatest|group_concat|hex|hour|if|ifnull|in|inet_aton|inet_ntoa|insert|instr|interval|is_free_lock|is_used_lock|isnull|last_insert_id|lcase|least|left|length|ln|load_file|localtime|localtimestamp|locate|log10|log2|log|lower|lpad|ltrim|make_set|makedate|maketime|master_pos_wait|match|max|md5|microsecond|mid|min|minute|mod|month|monthname|name_const|now|nullif|oct|octet_length|old_password|ord|password|period_add|period_diff|pi|position|pow|power|procedure analyse|quarter|quote|radians|rand|regexp|release_lock|repeat|replace|reverse|right|rlike|round|row_count|rpad|rtrim|schema|sec_to_time|second|session_user|sha1|sha|sign|sin|sleep|soundex|sounds like|space|sqrt|std|stddev_pop|stddev_samp|stddev|str_to_date|strcmp|subdate|substr|substring_index|substring|subtime|sum|sysdate|system_user|tan|time_format|time_to_sec|time|timediff|timestamp|timestampadd|timestampdiff|to_days|trim|truncate|ucase|uncompress|uncompressed_length|unhex|unix_timestamp|updatexml|upper|user|utc_date|utc_time|utc_timestamp|uuid_short|uuid|values|var_pop|var_samp|variance|version|week|weekday|weekofyear|year|yearweek)(\\s)?\\(", "category": "sqli", "subcategory": "built-in function invocation", "risk": 4}, {"id": "100020", "name": "100020", "msg": "SQLi Attempt (mySQL Built-in Function Call Detected)", "operand": "\\W(abs|acos|ascii|asin|atan|atn2|avg|cast|ceiling|char|charindex|coalesce|col_length|col_name|convert|cos|cot|count|count|count|count|current_timestamp|current_user|datalength|databasepropertyex|dateadd|datediff|datename|datepart|day|db_id|db_name|degrees|difference|exp|floor|file_id|file_name|filegroup_id|filegroup_name|filegroupproperty|fileproperty|fulltextcatalogproperty|fulltextserviceproperty|formatmessage|freetexttable|getdate|getansinull|host_id|host_name|ident_incr|ident_seed|ident_current|identity|index_col|indexproperty|isdate|is_member|is_srvrolemember|isnull|isnumeric|left|len|log|log10|lower|ltrim|max|min|month|nchar|newid|nullif|object_id|object_name|objectproperty|open|opendatasource|openquery|openrowset|parsename|patindex|permissions|pi|power|radians|rand|replicate|replace|reverse|right|rtrim|round|rowcount_big|session_user|sign|sin|soundex|space|stats_date|stdev|stdevp|str|stuff|substring|sum|suser_id|suser_sid|suser_sname|system_user|tan|textptr|textvalid|typeproperty|unicode|user|user_id|user_name|upper|var|varp|year)(\\s)?\\(.+\\)", "category": "sqli", "subcategory": "built-in function invocation", "risk": 4}, {"id": "100021", "name": "100021", "msg": "SQLi Attempt (Oracle Built-in Utilities Call Detected)", "operand": "(dbms_alert|dbms_application_info|v\\$session|v\\$session_longops|dbms_aq|dbms_aqadm|dbms_aqelm|dbms_backup_restore|dbms_ddl|dbms_debug|dbms_defer|dbms_defer_query|dmbs_defer_sys|dbms_describe|dbms_distributed_trust_admin|dbms_encode|dbms_fga|dmbs_flashback|dbms_hs_passthrough|dbms_iot|dbms_job|dbms_ldap|dbms_libcache|dbms_lob|dbms_lock|dbms_logmnr|dbms_logmnr_cdc_publish|dbms_logmnr_cdc_subscribe|dbms_logmnr_d|dbms_metadata|dbms_mview|dbms_obfuscation_toolkit|dbms_odci|dbms_offline_og|dbms_offline_snapshot|dbms_olap|dbms_oracle_trace_agent|dbms_oracle_trace_user|dbms_outln|dbms_outln_edit|dbms_output|dbms_pclxutil|dbms_pipe|dbms_profiler|dbms_random|dbms_rectifier_diff|dbms_redefinition|dbms_refresh|dbms_repair|dbms_repcat|dbms_repcat_admin|dbms_repcat_instatiate|dbms_repcat_rgt|dbms_reputil|dbms_resource_manager|dbms_resource_manager_privs|dbms_resumable|dbms_rls|dbms_rowid|dbms_session|dbms_shared_pool|dbms_snapshot|dbms_space|dbms_space_admin|dbms_sql|dbms_stats|dbms_trace|dbms_transaction|dbms_transform|dbms_tts|dbms_types|dbms_url|dbms_utility|dbms_wm|dbms_xmlgen|dmbs_xmlquery|dbms_xmlsave|debug_extproc|outln_pkg|sdo_cs|sdo_geom|sdo_lrs|sdo_migrate|sdo_tune|utl_coll|utl_encode|utl_file|utl_http|utl_inaddr|utl_pg|utl_raw|utl_ref|utl_smtp|utl_tcp|utl_url|anydata|anydataset|anytype|all_arguments|user_arguments|dba_objects|all_objects|user_objects|sys_objects|dba_source|all_source|user_source|myappadmin\\.adduser)[\\s\\.\\(]", "category": "sqli", "subcategory": "built-in function invocation", "risk": 4}, {"id": "100022", "name": "100022", "msg": "SQLi Attempt (comment insertion)", "operand": "/\\*.+(\\w|\\W).+\\*/", "category": "sqli", "subcategory": "escape-character", "risk": 4}, {"id": "100023", "name": "100023", "msg": "SQLi Attempt (Break|Split)", "operand": "('|\")[^-]*--", "category": "sqli", "subcategory": "escape-character", "risk": 4}, {"id": "100024", "name": "100024", "msg": "SQLi Attempt (Built-in Function)", "operand": "passthru(\\s+)?\\(", "category": "sqli", "subcategory": "built-in function invocation", "risk": 4}, {"id": "100025", "name": "100025", "msg": "SQLi Attempt (Built-in Function)", "operand": "(chr|char|varchar|nvarchar)\\(\\d+\\)", "category": "sqli", "subcategory": "built-in function invocation", "risk": 4}, {"id": "100026", "name": "100026", "msg": "SQLi Attempt (Built-in Function)", "operand": "select @@?\\w.*--", "category": "sqli", "subcategory": "built-in function invocation", "risk": 4}, {"id": "100027", "name": "100027", "msg": "SQLi Attempt (Escape Technique Detected)", "operand": "^['\"][\\s\\<\\>;-]", "category": "sqli", "subcategory": "escape-character", "risk": 4}, {"id": "100028", "name": "100028", "msg": "SQLi Attempt (Inline Commnet Detected)", "operand": "^/\\*", "category": "sqli", "subcategory": "escape-character", "risk": 4}, {"id": "100029", "name": "100029", "msg": "SQLi Attempt (QL Detected)", "operand": "select\\s.+\\sfrom \\(", "category": "sqli", "subcategory": "statement", "risk": 4}, {"id": "100030", "name": "100030", "msg": "SQLi Attempt (Built-in Function)", "operand": "(and|or)\\s.+\\s+is\\s+null", "category": "sqli", "subcategory": "statement", "risk": 4}, {"id": "100031", "name": "100031", "msg": "SQLi Attempt (Escape Technique Captured)", "operand": "(\"'|'\"|--)[\\s\\<\\>;-]", "category": "sqli", "subcategory": "escape-character", "risk": 4}, {"id": "100032", "name": "100032", "msg": "SQLi Attempt (Built-in Function)", "operand": "\\W1e309\\W", "category": "sqli", "subcategory": "escape-character", "risk": 4}, {"id": "100033", "name": "100033", "msg": "SQLi Attempt (Built-in Function)", "operand": ";--\\s", "category": "sqli", "subcategory": "escape-character", "risk": 4}, {"id": "100034", "name": "100034", "msg": "SQLi Attempt (Built-in Function)", "operand": "``", "category": "sqli", "subcategory": "escape-character", "risk": 4}, {"id": "100035", "name": "100035", "msg": "SQLi Attempt", "operand": ".*select.+from.+where.+", "category": "sqli", "subcategory": "statement", "risk": 4}, {"id": "100036", "name": "100036", "msg": "SQLi Attempt", "operand": ".*(select)?.+case.+when.+then", "category": "sqli", "subcategory": "statement", "risk": 4}, {"id": "100037", "name": "100037", "msg": "SQLi Attempt", "operand": "\\Wsleep\\W?\\(\\W?\\d+\\W?\\)", "category": "sqli", "subcategory": "built-in function invocation", "risk": 4}, {"id": "100038", "name": "100038", "msg": "XSS Attempt (Closing Tags)", "operand": ".*<[- ~]{4,}>", "category": "xss", "subcategory": "tag insertion", "risk": 4}, {"id": "100039", "name": "100039", "msg": "XSS Attempt (HTML Tags Injection)", "operand": "</?(.+\\W)?(address|area|article|aside|audio|base|br|bdi|bdo|blockquote|body|button|canvas|caption|cite|code|col|colgroup|command|data|datalist|del|details|dfn|div|embed|fieldset|figcaption|figure|footer|form|head|header|hgroup|html|iframe|img|input|ins|keygen|label|legend|link|main|map|mark|math|menu|meta|meter|nav|noscript|object|optgroup|option|output|param|pre|progress|ruby|samp|script|section|select|small|source|span|strong|style|summary|table|tbody|textarea|tfoot|thead|time|title|track|var|video|wbr)[\\W]", "category": "xss", "subcategory": "tag insertion", "risk": 4}, {"id": "100040", "name": "100040", "msg": "XSS Attempt (Inline Javascript Injection)", "operand": "javascript.*:", "category": "xss", "subcategory": "xss", "risk": 4}, {"id": "100041", "name": "100041", "msg": "XSS Attempt (Inline Javascript Injection)", "operand": ".*\\W(function|alert|prompt|eval)\\W?.*\\(.*\\).*", "category": "xss", "subcategory": "xss", "risk": 4}, {"id": "100042", "name": "100042", "msg": "XSS Attempt (Inline Javascript Injection)", "operand": "(shell:|\\.fromcharcode)", "category": "xss", "subcategory": "xss", "risk": 4}, {"id": "100043", "name": "100043", "msg": "XSS Attempt (Inline Javascript Event Handler Injection)", "operand": "\\bon(abort|blur|change|click|dblclick|dragdrop|error|focus|keydown|keypress|keyup|load|mousedown|mousemove|mouseout|mouseover|mouseup|move|readystatechange|reset|resize|select|submit|unload)\\b\\W*?=", "category": "xss", "subcategory": "xss", "risk": 4}, {"id": "100044", "name": "100044", "msg": "XSS Attempt (Comment Content)", "operand": "<!--", "category": "xss", "subcategory": "xss", "risk": 4}, {"id": "100045", "name": "100045", "msg": "XSS Attempt (-moz-binding)", "operand": "-moz-binding\\:", "category": "xss", "subcategory": "xss", "risk": 4}, {"id": "100046", "name": "100046", "msg": "XSS Attempt (resource loading)", "operand": "['\"=;]res\\:.*?[\\|/]", "category": "xss", "subcategory": "xss", "risk": 4}, {"id": "100047", "name": "100047", "msg": "XSS Attempt (Meta Programming)", "operand": "\\.(call|apply)\\W.*(this|window|document|name|body|location)", "category": "xss", "subcategory": "xss", "risk": 4}, {"id": "100048", "name": "100048", "msg": "XSS Attempt (Closing Tags)", "operand": "('|\")>.*<!", "category": "xss", "subcategory": "xss", "risk": 4}, {"id": "100049", "name": "100049", "msg": "XSS Attempt (anchor, img or script)", "operand": "<\\s*(a|img|script)\\s+(href|src)", "category": "xss", "subcategory": "xss", "risk": 4}, {"id": "100050", "name": "100050", "msg": "XSS Attempt (anchor, img or script)", "operand": "<\\s*(\\w+).*\\s+(href|src)\\s*=", "category": "xss", "subcategory": "xss", "risk": 4}, {"id": "100051", "name": "100051", "msg": "RFI/LFI/OSCI", "operand": "(\\\\.\\.){2,}", "category": "generic", "subcategory": "generic", "risk": 4}, {"id": "100052", "name": "100052", "msg": "RFI/LFI/OSCI", "operand": "^/(-|\\.|~)", "category": "generic", "subcategory": "generic", "risk": 4}, {"id": "100053", "name": "100053", "msg": "RFI/LFI/OSCI", "operand": "^/[\\(\\)]", "category": "generic", "subcategory": "generic", "risk": 4}, {"id": "100054", "name": "100054", "msg": "RFI/LFI/OSCI", "operand": "^/\\{\\d+\\}", "category": "generic", "subcategory": "generic", "risk": 4}, {"id": "100055", "name": "100055", "msg": "RFI/LFI/OSCI", "operand": "^///", "category": "generic", "subcategory": "generic", "risk": 4}, {"id": "100056", "name": "100056", "msg": "RFI/LFI/OSCI", "operand": "^/(\\\\.){3,}", "category": "generic", "subcategory": "generic", "risk": 4}, {"id": "100057", "name": "100057", "msg": "RFI/LFI/OSCI", "operand": "^/about:.+", "category": "generic", "subcategory": "generic", "risk": 4}, {"id": "100058", "name": "100058", "msg": "RFI/LFI/OSCI", "operand": "^/(~|_)?admin((_|-).*)?/", "category": "generic", "subcategory": "generic", "risk": 4}, {"id": "100059", "name": "100059", "msg": "RFI/LFI/OSCI", "operand": "^/admisapi/", "category": "generic", "subcategory": "generic", "risk": 4}, {"id": "100060", "name": "100060", "msg": "RFI/LFI/OSCI", "operand": "/adodb/", "category": "generic", "subcategory": "generic", "risk": 4}, {"id": "100061", "name": "100061", "msg": "RFI/LFI/OSCI", "operand": "/advwebadmin/", "category": "generic", "subcategory": "generic", "risk": 4}, {"id": "100062", "name": "100062", "msg": "RFI/LFI/OSCI", "operand": "/adxmlrpc.php", "category": "generic", "subcategory": "generic", "risk": 4}, {"id": "100063", "name": "100063", "msg": "RFI/LFI/OSCI", "operand": "/db/mysql/", "category": "generic", "subcategory": "generic", "risk": 4}, {"id": "100064", "name": "100064", "msg": "RFI/LFI/OSCI", "operand": "/apache/", "category": "generic", "subcategory": "generic", "risk": 4}, {"id": "100065", "name": "100065", "msg": "RFI/LFI/OSCI", "operand": "/.*\\.inc\\.php.*", "category": "generic", "subcategory": "generic", "risk": 4}, {"id": "100066", "name": "100066", "msg": "RFI/LFI/OSCI", "operand": "~.+\\.(bak|copy|old|swp|tmp.*)", "category": "generic", "subcategory": "generic", "risk": 4}, {"id": "100067", "name": "100067", "msg": "RFI/LFI/OSCI", "operand": "/win.ini", "category": "generic", "subcategory": "generic", "risk": 4}, {"id": "100068", "name": "100068", "msg": "RFI/LFI/OSCI", "operand": "/passwd", "category": "generic", "subcategory": "generic", "risk": 4}, {"id": "100069", "name": "100069", "msg": "RFI/LFI/OSCI", "operand": "/f?cgi-bin/_?(admin|config|include|sh|shell|global)", "category": "generic", "subcategory": "generic", "risk": 4}, {"id": "100070", "name": "100070", "msg": "RFI/LFI/OSCI", "operand": "/f?cgi-bin/.+\\.(ini|dat|dll|pl|exe|asp|xml|cgi|mdb|dat|php|php3|perl|aspx|html|bz2|7z|bz2|gz|jar|rar|tar|tgz|war|z|zip)", "category": "generic", "subcategory": "generic", "risk": 4}, {"id": "100071", "name": "100071", "msg": "RFI/LFI/OSCI", "operand": "/conf/ssl/", "category": "generic", "subcategory": "generic", "risk": 4}, {"id": "100072", "name": "100072", "msg": "RFI/LFI/OSCI", "operand": "/crypto/", "category": "generic", "subcategory": "generic", "risk": 4}, {"id": "100073", "name": "100073", "msg": "RFI/LFI/OSCI", "operand": "\\:\\:\\$DATA", "category": "generic", "subcategory": "generic", "risk": 4}, {"id": "100074", "name": "100074", "msg": "RFI/LFI/OSCI", "operand": "/fbsd/", "category": "generic", "subcategory": "generic", "risk": 4}, {"id": "100075", "name": "100075", "msg": "RFI/LFI/OSCI", "operand": "/hsx.cgi", "category": "generic", "subcategory": "generic", "risk": 4}, {"id": "100076", "name": "100076", "msg": "RFI/LFI/OSCI", "operand": "/ht/(bin|docs)", "category": "generic", "subcategory": "generic", "risk": 4}, {"id": "100077", "name": "100077", "msg": "RFI/LFI/OSCI", "operand": "/\\.htaccess", "category": "generic", "subcategory": "generic", "risk": 4}, {"id": "100078", "name": "100078", "msg": "RFI/LFI/OSCI", "operand": "/iis(admin|admpwd|protect|samples)", "category": "generic", "subcategory": "generic", "risk": 4}, {"id": "100080", "name": "100080", "msg": "RFI/LFI/OSCI", "operand": "/inc/.+.php", "category": "generic", "subcategory": "generic", "risk": 4}, {"id": "100081", "name": "100081", "msg": "RFI/LFI/OSCI", "operand": "/info2www", "category": "generic", "subcategory": "generic", "risk": 4}, {"id": "100082", "name": "100082", "msg": "RFI/LFI/OSCI", "operand": "/info.dat", "category": "generic", "subcategory": "generic", "risk": 4}, {"id": "100083", "name": "100083", "msg": "RFI/LFI/OSCI", "operand": "/.git/", "category": "generic", "subcategory": "generic", "risk": 4}, {"id": "100084", "name": "100084", "msg": "RFI/LFI/OSCI", "operand": "/gitweb", "category": "generic", "subcategory": "generic", "risk": 4}, {"id": "100085", "name": "100085", "msg": "RFI/LFI/OSCI", "operand": "/mail/(admin|atmail)", "category": "generic", "subcategory": "generic", "risk": 4}, {"id": "100086", "name": "100086", "msg": "RFI/LFI/OSCI", "operand": "/mailbox.php3", "category": "generic", "subcategory": "generic", "risk": 4}, {"id": "100087", "name": "100087", "msg": "RFI/LFI/OSCI", "operand": "/mail(file)?.cgi", "category": "generic", "subcategory": "generic", "risk": 4}, {"id": "100088", "name": "100088", "msg": "RFI/LFI/OSCI", "operand": "/mailgu(ard|st)/", "category": "generic", "subcategory": "generic", "risk": 4}, {"id": "100089", "name": "100089", "msg": "RFI/LFI/OSCI", "operand": "/mail/(inc|src)/", "category": "generic", "subcategory": "generic", "risk": 4}, {"id": "100090", "name": "100090", "msg": "RFI/LFI/OSCI", "operand": "/maillist/", "category": "generic", "subcategory": "generic", "risk": 4}, {"id": "100091", "name": "100091", "msg": "RFI/LFI/OSCI", "operand": "/mail_log_files/", "category": "generic", "subcategory": "generic", "risk": 4}, {"id": "100092", "name": "100092", "msg": "RFI/LFI/OSCI", "operand": "/mailnews.cgi", "category": "generic", "subcategory": "generic", "risk": 4}, {"id": "100093", "name": "100093", "msg": "RFI/LFI/OSCI", "operand": "/mail\\.php", "category": "generic", "subcategory": "generic", "risk": 4}, {"id": "100094", "name": "100094", "msg": "RFI/LFI/OSCI", "operand": "/mailpost.exe", "category": "generic", "subcategory": "generic", "risk": 4}, {"id": "100095", "name": "100095", "msg": "RFI/LFI/OSCI", "operand": "/mail(man|root|scanner|-secure|secure|server|view|watch)", "category": "generic", "subcategory": "generic", "risk": 4}, {"id": "100096", "name": "100096", "msg": "RFI/LFI/OSCI", "operand": "/_maincfgret.cgi", "category": "generic", "subcategory": "generic", "risk": 4}, {"id": "100097", "name": "100097", "msg": "RFI/LFI/OSCI", "operand": "/main.cgi", "category": "generic", "subcategory": "generic", "risk": 4}, {"id": "100098", "name": "100098", "msg": "RFI/LFI/OSCI", "operand": "/main/inc/lib/", "category": "generic", "subcategory": "generic", "risk": 4}, {"id": "100099", "name": "100099", "msg": "RFI/LFI/OSCI", "operand": "/nettracker/", "category": "generic", "subcategory": "generic", "risk": 4}, {"id": "100100", "name": "100100", "msg": "RFI/LFI/OSCI", "operand": "/netutils", "category": "generic", "subcategory": "generic", "risk": 4}, {"id": "100101", "name": "100101", "msg": "RFI/LFI/OSCI", "operand": "/_old/", "category": "generic", "subcategory": "generic", "risk": 4}, {"id": "100102", "name": "100102", "msg": "RFI/LFI/OSCI", "operand": "/old_files/", "category": "generic", "subcategory": "generic", "risk": 4}, {"id": "100103", "name": "100103", "msg": "RFI/LFI/OSCI", "operand": "/oldfiles/", "category": "generic", "subcategory": "generic", "risk": 4}, {"id": "100104", "name": "100104", "msg": "RFI/LFI/OSCI", "operand": "/old/wp-admin/", "category": "generic", "subcategory": "generic", "risk": 4}, {"id": "100105", "name": "100105", "msg": "RFI/LFI/OSCI", "operand": "/_vti", "category": "generic", "subcategory": "generic", "risk": 4}, {"id": "100106", "name": "100106", "msg": "RFI/LFI/OSCI", "operand": "^/'", "category": "generic", "subcategory": "generic", "risk": 4}, {"id": "100107", "name": "100107", "msg": "admin area", "operand": "^/admin", "category": "generic", "subcategory": "generic", "risk": 4}, {"id": "100109", "name": "100109", "msg": "RFI/LFI/OSCI", "operand": "\\\\\\.", "category": "generic", "subcategory": "generic", "risk": 4}, {"id": "100110", "name": "100110", "msg": "PHP Eval/Exec Family", "operand": "([$@{}()\\[\\]].*){8,}", "category": "generic", "subcategory": "generic", "risk": 4}, {"id": "100111", "name": "100111", "msg": "Control chars only", "operand": "^[\\[\\]$;.\"(),'`{}]{7,}$", "category": "generic", "subcategory": "generic", "risk": 4}, {"id": "100112", "name": "100112", "msg": "system resource", "operand": "/\\.(\\w|\\.|-)+/?", "category": "generic", "subcategory": "generic", "risk": 4}, {"id": "100113", "name": "100113", "msg": "system resource", "operand": "%20onload=", "category": "generic", "subcategory": "generic", "risk": 4}, {"id": "100114", "name": "100114", "msg": "system resource", "operand": "%3e%3c", "category": "generic", "subcategory": "generic", "risk": 4}, {"id": "100115", "name": "100115", "msg": "system resource", "operand": "\\);}}--></script><script", "category": "generic", "subcategory": "generic", "risk": 4}, {"id": "100116", "name": "100116", "msg": "system resource", "operand": "../../../../../", "category": "generic", "subcategory": "generic", "risk": 4}, {"id": "100117", "name": "100117", "msg": "system resource", "operand": "/.../.././../", "category": "generic", "subcategory": "generic", "risk": 4}, {"id": "100118", "name": "100118", "msg": "system resource", "operand": "/.htaccess", "category": "generic", "subcategory": "generic", "risk": 4}, {"id": "100119", "name": "100119", "msg": "system resource", "operand": "//../..//..", "category": "generic", "subcategory": "generic", "risk": 4}, {"id": "100120", "name": "100120", "msg": "system resource", "operand": "/Acunetix", "category": "generic", "subcategory": "generic", "risk": 4}, {"id": "100121", "name": "100121", "msg": "system resource", "operand": "/acunetix", "category": "generic", "subcategory": "generic", "risk": 4}, {"id": "100122", "name": "100122", "msg": "system resource", "operand": "/ppim/email/root.email", "category": "generic", "subcategory": "generic", "risk": 4}, {"id": "100123", "name": "100123", "msg": "system resource", "operand": "/ppim/password.dat", "category": "generic", "subcategory": "generic", "risk": 4}, {"id": "100124", "name": "100124", "msg": "system resource", "operand": "/var/www/", "category": "generic", "subcategory": "generic", "risk": 4}, {"id": "100125", "name": "100125", "msg": "system resource", "operand": "/~1/", "category": "generic", "subcategory": "generic", "risk": 4}, {"id": "100126", "name": "100126", "msg": "system resource", "operand": "/~admin/", "category": "generic", "subcategory": "generic", "risk": 4}, {"id": "100127", "name": "100127", "msg": "system resource", "operand": "/~log/", "category": "generic", "subcategory": "generic", "risk": 4}, {"id": "100128", "name": "100128", "msg": "system resource", "operand": "/~nobody/etc/passwd", "category": "generic", "subcategory": "generic", "risk": 4}, {"id": "100129", "name": "100129", "msg": "system resource", "operand": "/~root/", "category": "generic", "subcategory": "generic", "risk": 4}, {"id": "100130", "name": "100130", "msg": "system resource", "operand": "/~stats/", "category": "generic", "subcategory": "generic", "risk": 4}, {"id": "100131", "name": "100131", "msg": "system resource", "operand": "/~webstats/", "category": "generic", "subcategory": "generic", "risk": 4}, {"id": "100132", "name": "100132", "msg": "system resource", "operand": "/~wsdocs/", "category": "generic", "subcategory": "generic", "risk": 4}, {"id": "100133", "name": "100133", "msg": "system resource", "operand": "appscan_fingerprint", "category": "generic", "subcategory": "generic", "risk": 4}, {"id": "100134", "name": "100134", "msg": "system resource", "operand": "boot.ini", "category": "generic", "subcategory": "generic", "risk": 4}, {"id": "100135", "name": "100135", "msg": "system resource", "operand": "cmd.exe", "category": "generic", "subcategory": "generic", "risk": 4}, {"id": "100136", "name": "100136", "msg": "system resource", "operand": "code=phold", "category": "generic", "subcategory": "generic", "risk": 4}, {"id": "100137", "name": "100137", "msg": "system resource", "operand": "document.cookie", "category": "generic", "subcategory": "generic", "risk": 4}, {"id": "100138", "name": "100138", "msg": "system resource", "operand": "etc/passwd", "category": "generic", "subcategory": "generic", "risk": 4}, {"id": "100139", "name": "100139", "msg": "system resource", "operand": "global.asa", "category": "generic", "subcategory": "generic", "risk": 4}, {"id": "100140", "name": "100140", "msg": "system resource", "operand": "htaccess", "category": "generic", "subcategory": "generic", "risk": 4}, {"id": "100141", "name": "100141", "msg": "system resource", "operand": "modtest", "category": "generic", "subcategory": "generic", "risk": 4}, {"id": "100142", "name": "100142", "msg": "system resource", "operand": "nessustest", "category": "generic", "subcategory": "generic", "risk": 4}, {"id": "100143", "name": "100143", "msg": "system resource", "operand": "php_info()", "category": "generic", "subcategory": "generic", "risk": 4}, {"id": "100144", "name": "100144", "msg": "system resource", "operand": "phpinfo()", "category": "generic", "subcategory": "generic", "risk": 4}, {"id": "100145", "name": "100145", "msg": "system resource", "operand": "rfi?..", "category": "generic", "subcategory": "generic", "risk": 4}, {"id": "100146", "name": "100146", "msg": "system resource", "operand": "system.ini", "category": "generic", "subcategory": "generic", "risk": 4}, {"id": "100147", "name": "100147", "msg": "system resource", "operand": "windows/win.ini", "category": "generic", "subcategory": "generic", "risk": 4}, {"id": "100148", "name": "100148", "msg": "system resource", "operand": "Xx<XaXaXXaXaX>xX", "category": "generic", "subcategory": "generic", "risk": 4}, {"id": "100149", "name": "100149", "msg": "system resource", "operand": " & dir", "category": "generic", "subcategory": "generic", "risk": 4}, {"id": "100150", "name": "100150", "msg": "system resource", "operand": "';\",\\)`", "category": "generic", "subcategory": "generic", "risk": 4}, {"id": "100151", "name": "100151", "msg": "OSCI (OS Command Injection) Attempt", "operand": "(&&|\\|\\||;|`)\\s*?(arch|ash|awk|base64|basename|bash|bc|bsh|bunzip2|cat|chcon|chgrp|chmod|chown|chroot|cjpeg|cksum|clear|comm|configure|cp|cpio|csh|csplit|curl|cut|date|dc|dd|df|diff|diff3|dig|dir|dircolors|dirname|djpeg|dmesg|dnsdomainname|doexec|domainname|dos2unix|du|dumpkeys|echo|ed|egrep|eject|elinks|env|ex|expand|expr|ext|factor|false|fdisk|fgrep|find|finger|fixps|fmt|fold|free|gawk|grep|groups|gtar|gunzip|gzip|halt|hdparm|head|hell|history|hostid|hostname|httpd|id|identify|ifconfig|igawk|install|ipcalc|join|kbd_mode|kill|last|lastlog|link|links|ln|loadkeys|locate|login|logname|look|ls|lsmod|lynx|mac2unix|mail|man|manweb|md5sum|mdu|mkdir|mkfifo|mkfs|mknod|mktemp|more|mount|mt|mtr|mv|namei|nano|nc|ncftp|nedit-nc|netstat|nice|nisdomainname|nl|nohup|nslookup|od|paste|pathchk|pdf2dsc|pdf2ps|pdfinfo|pdftotext|perl|pgawk|pico|pine|ping|ping6|pinky|pr|printenv|printf|ps|ps2ascii|ps2epsi|ps2frag|ps2pdf|ps2pdf12|ps2pdf13|ps2pdf14|ps2pdfwr|ps2pk|ps2ps|psbook|ptx|pwd|quota|readelf|readlink|reboot|red|rename|resize|rm|rmdir|rpm|runcon|rundig|rvi|sed|seq|gid|serial|uid|setfont|sfdisk|sftp|sh|sha1sum|sha224sum|sha256sum|sha384sum|sha512sum|shred|shuf|sleep|slocate|sort|split|ssh|stat|stty|stty cooked|stty raw|su|sum|switchdesk|sync|tac|tail|tar|tcsh|tee|telnet|test|time|timeout|tr|tracepath|tracepath6|traceroute|traceroute6|tree|true|truncate|tsort|tty|umask|umount|uname|unexpand|unicode_start|unicode_stop|uniq|unlink|ungid|unuid|untar|unzip|updatedb|uptime|useradd|users|usleep|vdir|viwc|wget|is|whereis|which|who|whoami|whois|xinit|xpdf|xrandr|yes|ypdomainname|zcat|zip|zipinfo)(\\s|;|&|`|#|$)", "category": "osci", "subcategory": "osci", "risk": 4}, {"id": "100152", "name": "100152", "msg": "OSCI (OS Command Injection) Attempt", "operand": "(arch|ash|awk|base64|basename|bash|bc|bsh|bunzip2|cat|chcon|chgrp|chmod|chown|chroot|cjpeg|cksum|clear|comm|configure|cp|cpio|csh|csplit|curl|cut|date|dc|dd|df|diff|diff3|dig|dir|dircolors|dirname|djpeg|dmesg|dnsdomainname|doexec|domainname|dos2unix|du|dumpkeys|echo|ed|egrep|eject|elinks|env|ex|expand|expr|ext|factor|false|fdisk|fgrep|find|finger|fixps|fmt|fold|free|gawk|grep|groups|gtar|gunzip|gzip|halt|hdparm|head|hell|history|hostid|hostname|httpd|id|identify|ifconfig|igawk|install|ipcalc|join|kbd_mode|kill|last|lastlog|link|links|ln|loadkeys|locate|login|logname|look|ls|lsmod|lynx|mac2unix|mail|man|manweb|md5sum|mdu|mkdir|mkfifo|mkfs|mknod|mktemp|more|mount|mt|mtr|mv|namei|nano|nc|ncftp|nedit-nc|netstat|nice|nisdomainname|nl|nohup|nslookup|od|paste|pathchk|pdf2dsc|pdf2ps|pdfinfo|pdftotext|perl|pgawk|pico|pine|ping|ping6|pinky|pr|printenv|printf|ps|ps2ascii|ps2epsi|ps2frag|ps2pdf|ps2pdf12|ps2pdf13|ps2pdf14|ps2pdfwr|ps2pk|ps2ps|psbook|ptx|pwd|quota|readelf|readlink|reboot|red|rename|resize|rm|rmdir|rpm|runcon|rundig|rvi|sed|seq|gid|serial|uid|setfont|sfdisk|sftp|sh|sha1sum|sha224sum|sha256sum|sha384sum|sha512sum|shred|shuf|sleep|slocate|sort|split|ssh|stat|stty|stty cooked|stty raw|su|sum|switchdesk|sync|tac|tail|tar|tcsh|tee|telnet|test|time|timeout|tr|tracepath|tracepath6|traceroute|traceroute6|tree|true|truncate|tsort|tty|umask|umount|uname|unexpand|unicode_start|unicode_stop|uniq|unlink|ungid|unuid|untar|unzip|updatedb|uptime|useradd|users|usleep|vdir|viwc|wget|is|whereis|which|who|whoami|whois|xinit|xpdf|xrandr|yes|ypdomainname|zcat|zip|zipinfo)\\s+(-+[a-z]+)", "category": "osci", "subcategory": "osci", "risk": 4}, {"id": "100153", "name": "100153", "msg": "OSCI (OS Command Injection) Attempt", "operand": "(&&|\\|\\||;|`)\\s*?(arch|ash|awk|base64|basename|bash|bc|bsh|bunzip2|cat|chcon|chgrp|chmod|chown|chroot|cjpeg|cksum|clear|comm|configure|cp|cpio|csh|csplit|curl|cut|date|dc|dd|df|diff|diff3|dig|dir|dircolors|dirname|djpeg|dmesg|dnsdomainname|doexec|domainname|dos2unix|du|dumpkeys|echo|ed|egrep|eject|elinks|env|ex|expand|expr|ext|factor|false|fdisk|fgrep|find|finger|fixps|fmt|fold|free|gawk|grep|groups|gtar|gunzip|gzip|halt|hdparm|head|hell|history|hostid|hostname|httpd|id|identify|ifconfig|igawk|install|ipcalc|join|kbd_mode|kill|last|lastlog|link|links|ln|loadkeys|locate|login|logname|look|ls|lsmod|lynx|mac2unix|mail|man|manweb|md5sum|mdu|mkdir|mkfifo|mkfs|mknod|mktemp|more|mount|mt|mtr|mv|namei|nano|nc|ncftp|nedit-nc|netstat|nice|nisdomainname|nl|nohup|nslookup|od|paste|pathchk|pdf2dsc|pdf2ps|pdfinfo|pdftotext|perl|pgawk|pico|pine|ping|ping6|pinky|pr|printenv|printf|ps|ps2ascii|ps2epsi|ps2frag|ps2pdf|ps2pdf12|ps2pdf13|ps2pdf14|ps2pdfwr|ps2pk|ps2ps|psbook|ptx|pwd|quota|readelf|readlink|reboot|red|rename|resize|rm|rmdir|rpm|runcon|rundig|rvi|sed|seq|gid|serial|uid|setfont|sfdisk|sftp|sh|sha1sum|sha224sum|sha256sum|sha384sum|sha512sum|shred|shuf|sleep|slocate|sort|split|ssh|stat|stty|stty cooked|stty raw|su|sum|switchdesk|sync|tac|tail|tar|tcsh|tee|telnet|test|time|timeout|tr|tracepath|tracepath6|traceroute|traceroute6|tree|true|truncate|tsort|tty|umask|umount|uname|unexpand|unicode_start|unicode_stop|uniq|unlink|ungid|unuid|untar|unzip|updatedb|uptime|useradd|users|usleep|vdir|viwc|wget|is|whereis|which|who|whoami|whois|xinit|xpdf|xrandr|yes|ypdomainname|zcat|zip|zipinfo)\\s+((-+[a-z]+)|(/\\w){2,})", "category": "osci", "subcategory": "osci", "risk": 4}, {"id": "100154", "name": "100154", "msg": "OSCI (OS Command Injection) Attempt", "operand": "(exec|popen|system|os\\.command|shell|escapeshellcmd)\\(.*\\)", "category": "osci", "subcategory": "osci", "risk": 4}, {"id": "100155", "name": "100155", "msg": "OSCI (OS Command Injection) Attempt", "operand": "(arch|ash|awk|base64|basename|bash|bc|bsh|bunzip2|cat|chcon|chgrp|chmod|chown|chroot|cjpeg|cksum|clear|comm|configure|cp|cpio|csh|csplit|curl|cut|date|dc|dd|df|diff|diff3|dig|dir|dircolors|dirname|djpeg|dmesg|dnsdomainname|doexec|domainname|dos2unix|du|dumpkeys|echo|ed|egrep|eject|elinks|env|ex|expand|expr|ext|factor|false|fdisk|fgrep|find|finger|fixps|fmt|fold|free|gawk|grep|groups|gtar|gunzip|gzip|halt|hdparm|head|hell|history|hostid|hostname|httpd|id|identify|ifconfig|igawk|install|ipcalc|join|kbd_mode|kill|last|lastlog|link|links|ln|loadkeys|locate|login|logname|look|ls|lsmod|lynx|mac2unix|mail|man|manweb|md5sum|mdu|mkdir|mkfifo|mkfs|mknod|mktemp|more|mount|mt|mtr|mv|namei|nano|nc|ncftp|nedit-nc|netstat|nice|nisdomainname|nl|nohup|nslookup|od|paste|pathchk|pdf2dsc|pdf2ps|pdfinfo|pdftotext|perl|pgawk|pico|pine|ping|ping6|pinky|pr|printenv|printf|ps|ps2ascii|ps2epsi|ps2frag|ps2pdf|ps2pdf12|ps2pdf13|ps2pdf14|ps2pdfwr|ps2pk|ps2ps|psbook|ptx|pwd|quota|readelf|readlink|reboot|red|rename|resize|rm|rmdir|rpm|runcon|rundig|rvi|sed|seq|gid|serial|uid|setfont|sfdisk|sftp|sh|sha1sum|sha224sum|sha256sum|sha384sum|sha512sum|shred|shuf|sleep|slocate|sort|split|ssh|stat|stty|stty cooked|stty raw|su|sum|switchdesk|sync|tac|tail|tar|tcsh|tee|telnet|test|time|timeout|tr|tracepath|tracepath6|traceroute|traceroute6|tree|true|truncate|tsort|tty|umask|umount|uname|unexpand|unicode_start|unicode_stop|uniq|unlink|ungid|unuid|untar|unzip|updatedb|uptime|useradd|users|usleep|vdir|viwc|wget|is|whereis|which|who|whoami|whois|xinit|xpdf|xrandr|yes|ypdomainname|zcat|zip|zipinfo)(\\s+(-|&&|\\|\\||;|>|<).*){2,}[ -~]", "category": "osci", "subcategory": "osci", "risk": 4}, {"id": "100156", "name": "100156", "msg": "OSCI (OS Command Injection) Attempt", "operand": ";.*\\$\\((arch|ash|awk|base64|basename|bash|bc|bsh|bunzip2|cat|chcon|chgrp|chmod|chown|chroot|cjpeg|cksum|clear|comm|configure|cp|cpio|csh|csplit|curl|cut|date|dc|dd|df|diff|diff3|dig|dir|dircolors|dirname|djpeg|dmesg|dnsdomainname|doexec|domainname|dos2unix|du|dumpkeys|echo|ed|egrep|eject|elinks|env|ex|expand|expr|ext|factor|false|fdisk|fgrep|find|finger|fixps|fmt|fold|free|gawk|grep|groups|gtar|gunzip|gzip|halt|hdparm|head|hell|history|hostid|hostname|httpd|id|identify|ifconfig|igawk|install|ipcalc|join|kbd_mode|kill|last|lastlog|link|links|ln|loadkeys|locate|login|logname|look|ls|lsmod|lynx|mac2unix|mail|man|manweb|md5sum|mdu|mkdir|mkfifo|mkfs|mknod|mktemp|more|mount|mt|mtr|mv|namei|nano|nc|ncftp|nedit-nc|netstat|nice|nisdomainname|nl|nohup|nslookup|od|paste|pathchk|pdf2dsc|pdf2ps|pdfinfo|pdftotext|perl|pgawk|pico|pine|ping|ping6|pinky|pr|printenv|printf|ps|ps2ascii|ps2epsi|ps2frag|ps2pdf|ps2pdf12|ps2pdf13|ps2pdf14|ps2pdfwr|ps2pk|ps2ps|psbook|ptx|pwd|quota|readelf|readlink|reboot|red|rename|resize|rm|rmdir|rpm|runcon|rundig|rvi|sed|seq|gid|serial|uid|setfont|sfdisk|sftp|sh|sha1sum|sha224sum|sha256sum|sha384sum|sha512sum|shred|shuf|sleep|slocate|sort|split|ssh|stat|stty|stty cooked|stty raw|su|sum|switchdesk|sync|tac|tail|tar|tcsh|tee|telnet|test|time|timeout|tr|tracepath|tracepath6|traceroute|traceroute6|tree|true|truncate|tsort|tty|umask|umount|uname|unexpand|unicode_start|unicode_stop|uniq|unlink|ungid|unuid|untar|unzip|updatedb|uptime|useradd|users|usleep|vdir|viwc|wget|is|whereis|which|who|whoami|whois|xinit|xpdf|xrandr|yes|ypdomainname|zcat|zip|zipinfo).*\\)", "category": "osci", "subcategory": "osci", "risk": 4}, {"id": "100157", "name": "100157", "msg": "XSS Attempt (Win OSCI)", "operand": "[A-Za-z]\\:.+\\.(exe|bat|cmd|dll)", "category": "xss", "subcategory": "xss", "risk": 4}, {"id": "100158", "name": "100158", "msg": "XSS Attempt (Win OSCI)", "operand": "\\w\\.(exe|bat|cmd|dll|sh|bash)($|(\\?.*))", "category": "xss", "subcategory": "xss", "risk": 4}, {"id": "100159", "name": "100159", "msg": "XSS Attempt (Closing Tags)", "operand": "(\\s|\"|')(jscript|onsubmit|copyparentfolder|document|javascript|meta|onchange|onmove|onkeydown|onkeyup|activexobject|onerror|onmouseup|ecmascript|bexpression|onmouseover|vbscript:|<!\\[cdata\\[|http:|.innerhtml|settimeout|shell:|onabort|asfunction:|onkeypress|onmousedown|onclick|.fromcharcode|background-image:|x-javascript|ondragdrop|onblur|mocha:|javascript:|onfocus|lowsrc|getparentfolder|onresize|@import|alert|script|onselect|onmouseout|application|onmousemove|background|.execscript|livescript:|vbscript|getspecialfolder|.addimport|<iframe|onunload|createtextrange|<input|onload)(\\s|=)", "category": "xss", "subcategory": "tag insertion", "risk": 4}, {"id": "100160", "name": "100160", "msg": "XSS Attempt (anchor, img or script)", "operand": "%3c.+%3e.+%3c%2f.+%3e", "category": "xss", "subcategory": "xss", "risk": 4}, {"id": "100161", "name": "100161", "msg": "XSS Attempt (anchor, img or script)", "operand": "%3c.+%2f%3e", "category": "xss", "subcategory": "xss", "risk": 4}]
=======
[
  {
    "id": "100000",
    "name": "100000",
    "msg": "SQLi Attempt (Conditional Operator Detected)",
    "operand": "\\s(and|or)\\s+\\d+\\s+.*between\\s.*\\d+\\s+and\\s+\\d+.*",
    "risk": 5,
    "category": "sqli",
    "subcategory": "statement injection"
  },
  {
    "id": "100001",
    "name": "100001",
    "msg": "SQLi Attempt (Conditional Operator Detected)",
    "operand": "\\s(and|or)\\s+[\"']\\w+[\"']\\s+.*between\\s.*[\"']\\w+[\"']\\s+and\\s+[\"']\\w+.*",
    "risk": 5,
    "category": "sqli",
    "subcategory": "statement injection"
  },
  {
    "id": "100002",
    "name": "100002",
    "msg": "SQLi Attempt (Conditional Operator Detected)",
    "operand": "\\W(\\s*)?(and|or)\\s.*('|\").+('|\")(\\s+)?(=|>|<|>=|<=).*('|\").+",
    "risk": 5,
    "category": "sqli",
    "subcategory": "statement injection"
  },
  {
    "id": "100003",
    "name": "100003",
    "msg": "SQLi Attempt (Conditional Operator Detected)",
    "operand": "\\W(\\s*)?(and|or)\\s.*\\w.*(=|>|<|>=|<=).*\\w",
    "risk": 5,
    "category": "sqli",
    "subcategory": "statement injection"
  },
  {
    "id": "100004",
    "name": "100004",
    "msg": "SQLi Attempt (Conditional Operator Detected)",
    "operand": ".*\\W(\\s*)?(and|or)\\s.+(r?like)\\s.*['\"]((%\\w|\\w%)|.+).*",
    "risk": 5,
    "category": "sqli",
    "subcategory": "statement injection"
  },
  {
    "id": "100005",
    "name": "100005",
    "msg": "SQLi Attempt (Conditional Operator Detected)",
    "operand": "\\W(\\s*)?(and|or)\\s.*\\d+.*(=|>|<|>=|<=).*\\d+",
    "risk": 5,
    "category": "sqli",
    "subcategory": "statement injection"
  },
  {
    "id": "100006",
    "name": "100006",
    "msg": "SQLi Attempt (SQL Command Detected)",
    "operand": "((\"|')\\s|;).*(drop|create)\\s+(table|function)\\s+.+",
    "risk": 5,
    "category": "sqli",
    "subcategory": "statement injection"
  },
  {
    "id": "100007",
    "name": "100007",
    "msg": "SQLi Attempt (SQL Command Detected)",
    "operand": "(\"|'|\\s|;)delete\\s+from\\s+.+(--|'|\"|;)",
    "risk": 5,
    "category": "sqli",
    "subcategory": "statement injection"
  },
  {
    "id": "100008",
    "name": "100008",
    "msg": "SQLi Attempt (SQL Command Detected)",
    "operand": "('|\"|;)(\\s+)?select\\s+(\\*|((`|\")?\\w+(`|\")?,\\s){1,}).+\\s+from\\s+",
    "risk": 5,
    "category": "sqli",
    "subcategory": "statement injection"
  },
  {
    "id": "100009",
    "name": "100009",
    "msg": "SQLi Attempt (SQL Command Detected)",
    "operand": "('|\"|;)(\\s+)?select\\s+.+\\s+from",
    "risk": 5,
    "category": "sqli",
    "subcategory": "statement injection"
  },
  {
    "id": "100010",
    "name": "100010",
    "msg": "SQLi Attempt (SQL Command Detected)",
    "operand": "((\"|')\\s|;).*(insert|replace).*\\s.*into.*\\s",
    "risk": 5,
    "category": "sqli",
    "subcategory": "statement injection"
  },
  {
    "id": "100011",
    "name": "100011",
    "msg": "SQLi Attempt (SQL Command Detected)",
    "operand": "((\"|')\\s|;).*(update)(\\s|\\+).*set\\s.*\\w.*=.+",
    "risk": 5,
    "category": "sqli",
    "subcategory": "statement injection"
  },
  {
    "id": "100012",
    "name": "100012",
    "msg": "SQLi Attempt (SQL Sleep Command Detected)",
    "operand": "((\"|')\\s|;).*(select)(\\s|\\+|;|')(pg_sleep|sleep).*\\(.+",
    "risk": 5,
    "category": "sqli",
    "subcategory": "statement injection"
  },
  {
    "id": "100013",
    "name": "100013",
    "msg": "SQLi Attempt (SQL Sleep Command Detected)",
    "operand": "\\W(waitfor).*(\\s).*(delay).*(\\d+:)",
    "risk": 5,
    "category": "sqli",
    "subcategory": "statement injection"
  },
  {
    "id": "100014",
    "name": "100014",
    "msg": "SQLi Attempt (SQL Command Execution Detected)",
    "operand": "(\"|').*exec\\s",
    "risk": 5,
    "category": "sqli",
    "subcategory": "statement injection"
  },
  {
    "id": "100015",
    "name": "100015",
    "msg": "SQLi Attempt (SQL Command Detected)",
    "operand": "(\\b|\\s).*(union|intersect|except).*(\\s+all)?.+select([^\\w]|\\s)",
    "risk": 5,
    "category": "sqli",
    "subcategory": "statement injection"
  },
  {
    "id": "100016",
    "name": "100016",
    "msg": "SQLi Attempt (SQL Built-in Function Call Detected)",
    "operand": "xp_(makecab|cmdshell|execresultset|regaddmultistring|regread|enumdsn|availablemedia|regdeletekey|loginconfig|regremovemultistring|regwrite|regdeletevalue|dirtree|regenumkeys|filelist|terminate|servicecontrol|ntsec_enumdomains|terminate_process|ntsec|regenumvalues|cmdshell)",
    "risk": 5,
    "category": "sqli",
    "subcategory": "built-in function invocation"
  },
  {
    "id": "100017",
    "name": "100017",
    "msg": "SQLi Attempt (SQL Built-in Function Call Detected)",
    "operand": "(information_schema|connection_id|iif|benchmark|sha1|md5)(\\s)?\\(",
    "risk": 5,
    "category": "sqli",
    "subcategory": "built-in function invocation"
  },
  {
    "id": "100018",
    "name": "100018",
    "msg": "SQLi Attempt (SQL Built-in Function Call Detected)",
    "operand": "sp_(execute|prepare|password|sqlexec|replwritetovarbin|help|addextendedproc|executesql|makewebtask|oacreate)",
    "risk": 5,
    "category": "sqli",
    "subcategory": "built-in function invocation"
  },
  {
    "id": "100019",
    "name": "100019",
    "msg": "SQLi Attempt (MS-SQL Built-in Function Call Detected)",
    "operand": "\\W(and|or|;)\\s*(abs|acos|adddate|addtime|aes_decrypt|aes_encrypt|and|atan2|atan|atan|avg|benchmark|bin|binary|bit_and|bit_count|bit_length|bit_or|bit_xor|cast|ceil|ceiling|char_length|char|character_length|charset|coalesce|coercibility|collation|compress|concat_ws|concat|connection_id|conv|convert_tz|convert|cos|cot|count(distinct)|count|crc32|curdate|current_date|current_date|current_time|current_time|current_timestamp|current_timestamp|current_user|current_user|curtime|database|date_add|date_format|date_sub|date|datediff|day|dayname|dayofmonth|dayofweek|dayofyear|decode|default|degrees|des_decrypt|des_encrypt|elt|encode|encrypt|exp|export_set|extract|extractvalue|field|find_in_set|floor|format|found_rows|from_days|from_unixtime|get_format|get_lock|greatest|group_concat|hex|hour|if|ifnull|in|inet_aton|inet_ntoa|insert|instr|interval|is_free_lock|is_used_lock|isnull|last_insert_id|lcase|least|left|length|ln|load_file|localtime|localtimestamp|locate|log10|log2|log|lower|lpad|ltrim|make_set|makedate|maketime|master_pos_wait|match|max|md5|microsecond|mid|min|minute|mod|month|monthname|name_const|now|nullif|oct|octet_length|old_password|ord|password|period_add|period_diff|pi|position|pow|power|procedure analyse|quarter|quote|radians|rand|regexp|release_lock|repeat|replace|reverse|right|rlike|round|row_count|rpad|rtrim|schema|sec_to_time|second|session_user|sha1|sha|sign|sin|sleep|soundex|sounds like|space|sqrt|std|stddev_pop|stddev_samp|stddev|str_to_date|strcmp|subdate|substr|substring_index|substring|subtime|sum|sysdate|system_user|tan|time_format|time_to_sec|time|timediff|timestamp|timestampadd|timestampdiff|to_days|trim|truncate|ucase|uncompress|uncompressed_length|unhex|unix_timestamp|updatexml|upper|user|utc_date|utc_time|utc_timestamp|uuid_short|uuid|values|var_pop|var_samp|variance|version|week|weekday|weekofyear|year|yearweek)(\\s)?\\(",
    "risk": 5,
    "category": "sqli",
    "subcategory": "built-in function invocation"
  },
  {
    "id": "100020",
    "name": "100020",
    "msg": "SQLi Attempt (mySQL Built-in Function Call Detected)",
    "operand": "\\W(abs|acos|ascii|asin|atan|atn2|avg|cast|ceiling|char|charindex|coalesce|col_length|col_name|convert|cos|cot|count|count|count|count|current_timestamp|current_user|datalength|databasepropertyex|dateadd|datediff|datename|datepart|day|db_id|db_name|degrees|difference|exp|floor|file_id|file_name|filegroup_id|filegroup_name|filegroupproperty|fileproperty|fulltextcatalogproperty|fulltextserviceproperty|formatmessage|freetexttable|getdate|getansinull|host_id|host_name|ident_incr|ident_seed|ident_current|identity|index_col|indexproperty|isdate|is_member|is_srvrolemember|isnull|isnumeric|left|len|log|log10|lower|ltrim|max|min|month|nchar|newid|nullif|object_id|object_name|objectproperty|open|opendatasource|openquery|openrowset|parsename|patindex|permissions|pi|power|radians|rand|replicate|replace|reverse|right|rtrim|round|rowcount_big|session_user|sign|sin|soundex|space|stats_date|stdev|stdevp|str|stuff|substring|sum|suser_id|suser_sid|suser_sname|system_user|tan|textptr|textvalid|typeproperty|unicode|user|user_id|user_name|upper|var|varp|year)(\\s)?\\(.+\\)",
    "risk": 5,
    "category": "sqli",
    "subcategory": "built-in function invocation"
  },
  {
    "id": "100021",
    "name": "100021",
    "msg": "SQLi Attempt (Oracle Built-in Utilities Call Detected)",
    "operand": "(dbms_alert|dbms_application_info|v\\$session|v\\$session_longops|dbms_aq|dbms_aqadm|dbms_aqelm|dbms_backup_restore|dbms_ddl|dbms_debug|dbms_defer|dbms_defer_query|dmbs_defer_sys|dbms_describe|dbms_distributed_trust_admin|dbms_encode|dbms_fga|dmbs_flashback|dbms_hs_passthrough|dbms_iot|dbms_job|dbms_ldap|dbms_libcache|dbms_lob|dbms_lock|dbms_logmnr|dbms_logmnr_cdc_publish|dbms_logmnr_cdc_subscribe|dbms_logmnr_d|dbms_metadata|dbms_mview|dbms_obfuscation_toolkit|dbms_odci|dbms_offline_og|dbms_offline_snapshot|dbms_olap|dbms_oracle_trace_agent|dbms_oracle_trace_user|dbms_outln|dbms_outln_edit|dbms_output|dbms_pclxutil|dbms_pipe|dbms_profiler|dbms_random|dbms_rectifier_diff|dbms_redefinition|dbms_refresh|dbms_repair|dbms_repcat|dbms_repcat_admin|dbms_repcat_instatiate|dbms_repcat_rgt|dbms_reputil|dbms_resource_manager|dbms_resource_manager_privs|dbms_resumable|dbms_rls|dbms_rowid|dbms_session|dbms_shared_pool|dbms_snapshot|dbms_space|dbms_space_admin|dbms_sql|dbms_stats|dbms_trace|dbms_transaction|dbms_transform|dbms_tts|dbms_types|dbms_url|dbms_utility|dbms_wm|dbms_xmlgen|dmbs_xmlquery|dbms_xmlsave|debug_extproc|outln_pkg|sdo_cs|sdo_geom|sdo_lrs|sdo_migrate|sdo_tune|utl_coll|utl_encode|utl_file|utl_http|utl_inaddr|utl_pg|utl_raw|utl_ref|utl_smtp|utl_tcp|utl_url|anydata|anydataset|anytype|all_arguments|user_arguments|dba_objects|all_objects|user_objects|sys_objects|dba_source|all_source|user_source|myappadmin\\.adduser)[\\s\\.\\(]",
    "risk": 5,
    "category": "sqli",
    "subcategory": "built-in function invocation"
  },
  {
    "id": "100022",
    "name": "100022",
    "msg": "SQLi Attempt (comment insertion)",
    "operand": "/\\*.+(\\w|\\W).+\\*/",
    "risk": 5,
    "category": "sqli",
    "subcategory": "escape-character"
  },
  {
    "id": "100023",
    "name": "100023",
    "msg": "SQLi Attempt (Break|Split)",
    "operand": "('|\")[^-]*--",
    "risk": 5,
    "category": "sqli",
    "subcategory": "escape-character"
  },
  {
    "id": "100024",
    "name": "100024",
    "msg": "SQLi Attempt (Built-in Function)",
    "operand": "passthru(\\s+)?\\(",
    "risk": 5,
    "category": "sqli",
    "subcategory": "built-in function invocation"
  },
  {
    "id": "100025",
    "name": "100025",
    "msg": "SQLi Attempt (Built-in Function)",
    "operand": "(chr|char|varchar|nvarchar)\\(\\d+\\)",
    "risk": 5,
    "category": "sqli",
    "subcategory": "built-in function invocation"
  },
  {
    "id": "100026",
    "name": "100026",
    "msg": "SQLi Attempt (Built-in Function)",
    "operand": "select @@?\\w.*--",
    "risk": 5,
    "category": "sqli",
    "subcategory": "built-in function invocation"
  },
  {
    "id": "100027",
    "name": "100027",
    "msg": "SQLi Attempt (Escape Technique Detected)",
    "operand": "^['\"][\\s\\<\\>;-]",
    "risk": 5,
    "category": "sqli",
    "subcategory": "escape-character"
  },
  {
    "id": "100028",
    "name": "100028",
    "msg": "SQLi Attempt (Inline Commnet Detected)",
    "operand": "^/\\*",
    "risk": 5,
    "category": "sqli",
    "subcategory": "escape-character"
  },
  {
    "id": "100029",
    "name": "100029",
    "msg": "SQLi Attempt (QL Detected)",
    "operand": "select\\s.+\\sfrom \\(",
    "risk": 5,
    "category": "sqli",
    "subcategory": "statement"
  },
  {
    "id": "100030",
    "name": "100030",
    "msg": "SQLi Attempt (Built-in Function)",
    "operand": "(and|or)\\s.+\\s+is\\s+null",
    "risk": 5,
    "category": "sqli",
    "subcategory": "statement"
  },
  {
    "id": "100031",
    "name": "100031",
    "msg": "SQLi Attempt (Escape Technique Captured)",
    "operand": "(\"'|'\"|--)[\\s\\<\\>;-]",
    "risk": 5,
    "category": "sqli",
    "subcategory": "escape-character"
  },
  {
    "id": "100032",
    "name": "100032",
    "msg": "SQLi Attempt (Built-in Function)",
    "operand": "\\W1e309\\W",
    "risk": 5,
    "category": "sqli",
    "subcategory": "escape-character"
  },
  {
    "id": "100033",
    "name": "100033",
    "msg": "SQLi Attempt (Built-in Function)",
    "operand": ";--\\s",
    "risk": 5,
    "category": "sqli",
    "subcategory": "escape-character"
  },
  {
    "id": "100034",
    "name": "100034",
    "msg": "SQLi Attempt (Built-in Function)",
    "operand": "``",
    "risk": 5,
    "category": "sqli",
    "subcategory": "escape-character"
  },
  {
    "id": "100035",
    "name": "100035",
    "msg": "SQLi Attempt",
    "operand": ".*select.+from.+where.+",
    "risk": 5,
    "category": "sqli",
    "subcategory": "statement"
  },
  {
    "id": "100036",
    "name": "100036",
    "msg": "SQLi Attempt",
    "operand": ".*(select)?.+case.+when.+then",
    "risk": 5,
    "category": "sqli",
    "subcategory": "statement"
  },
  {
    "id": "100037",
    "name": "100037",
    "msg": "SQLi Attempt",
    "operand": "\\Wsleep\\W?\\(\\W?\\d+\\W?\\)",
    "risk": 5,
    "category": "sqli",
    "subcategory": "built-in function invocation"
  },
  {
    "id": "100038",
    "name": "100038",
    "msg": "XSS Attempt (Closing Tags)",
    "operand": ".*<[- ~]{4,}>",
    "risk": 5,
    "category": "xss",
    "subcategory": "tag insertion"
  },
  {
    "id": "100039",
    "name": "100039",
    "msg": "XSS Attempt (HTML Tags Injection)",
    "operand": "</?(.+\\W)?(address|area|article|aside|audio|base|br|bdi|bdo|blockquote|body|button|canvas|caption|cite|code|col|colgroup|command|data|datalist|del|details|dfn|div|embed|fieldset|figcaption|figure|footer|form|head|header|hgroup|html|iframe|img|input|ins|keygen|label|legend|link|main|map|mark|math|menu|meta|meter|nav|noscript|object|optgroup|option|output|param|pre|progress|ruby|samp|script|section|select|small|source|span|strong|style|summary|table|tbody|textarea|tfoot|thead|time|title|track|var|video|wbr)[\\W]",
    "risk": 5,
    "category": "xss",
    "subcategory": "tag insertion"
  },
  {
    "id": "100040",
    "name": "100040",
    "msg": "XSS Attempt (Inline Javascript Injection)",
    "operand": "javascript.*:",
    "risk": 5,
    "category": "xss",
    "subcategory": "xss"
  },
  {
    "id": "100041",
    "name": "100041",
    "msg": "XSS Attempt (Inline Javascript Injection)",
    "operand": ".*\\W(function|alert|prompt|eval)\\W?.*\\(.*\\).*",
    "risk": 5,
    "category": "xss",
    "subcategory": "xss"
  },
  {
    "id": "100042",
    "name": "100042",
    "msg": "XSS Attempt (Inline Javascript Injection)",
    "operand": "(shell:|\\.fromcharcode)",
    "risk": 5,
    "category": "xss",
    "subcategory": "xss"
  },
  {
    "id": "100043",
    "name": "100043",
    "msg": "XSS Attempt (Inline Javascript Event Handler Injection)",
    "operand": "\\bon(abort|blur|change|click|dblclick|dragdrop|error|focus|keydown|keypress|keyup|load|mousedown|mousemove|mouseout|mouseover|mouseup|move|readystatechange|reset|resize|select|submit|unload)\\b\\W*?=",
    "risk": 5,
    "category": "xss",
    "subcategory": "xss"
  },
  {
    "id": "100044",
    "name": "100044",
    "msg": "XSS Attempt (Comment Content)",
    "operand": "<!--",
    "risk": 5,
    "category": "xss",
    "subcategory": "xss"
  },
  {
    "id": "100045",
    "name": "100045",
    "msg": "XSS Attempt (-moz-binding)",
    "operand": "-moz-binding\\:",
    "risk": 5,
    "category": "xss",
    "subcategory": "xss"
  },
  {
    "id": "100046",
    "name": "100046",
    "msg": "XSS Attempt (resource loading)",
    "operand": "['\"=;]res\\:.*?[\\|/]",
    "risk": 5,
    "category": "xss",
    "subcategory": "xss"
  },
  {
    "id": "100047",
    "name": "100047",
    "msg": "XSS Attempt (Meta Programming)",
    "operand": "\\.(call|apply)\\W.*(this|window|document|name|body|location)",
    "risk": 5,
    "category": "xss",
    "subcategory": "xss"
  },
  {
    "id": "100048",
    "name": "100048",
    "msg": "XSS Attempt (Closing Tags)",
    "operand": "('|\")>.*<!",
    "risk": 5,
    "category": "xss",
    "subcategory": "xss"
  },
  {
    "id": "100049",
    "name": "100049",
    "msg": "XSS Attempt (anchor, img or script)",
    "operand": "<\\s*(a|img|script)\\s+(href|src)",
    "risk": 5,
    "category": "xss",
    "subcategory": "xss"
  },
  {
    "id": "100050",
    "name": "100050",
    "msg": "XSS Attempt (anchor, img or script)",
    "operand": "<\\s*(\\w+).*\\s+(href|src)\\s*=",
    "risk": 5,
    "category": "xss",
    "subcategory": "xss"
  },
  {
    "id": "100051",
    "name": "100051",
    "msg": "RFI/LFI/OSCI",
    "operand": "(\\\\.\\.){2,}",
    "risk": 5,
    "category": "generic",
    "subcategory": "generic"
  },
  {
    "id": "100052",
    "name": "100052",
    "msg": "RFI/LFI/OSCI",
    "operand": "^/(-|\\.|~)",
    "risk": 5,
    "category": "generic",
    "subcategory": "generic"
  },
  {
    "id": "100053",
    "name": "100053",
    "msg": "RFI/LFI/OSCI",
    "operand": "^/[\\(\\)]",
    "risk": 5,
    "category": "generic",
    "subcategory": "generic"
  },
  {
    "id": "100054",
    "name": "100054",
    "msg": "RFI/LFI/OSCI",
    "operand": "^/\\{\\d+\\}",
    "risk": 5,
    "category": "generic",
    "subcategory": "generic"
  },
  {
    "id": "100055",
    "name": "100055",
    "msg": "RFI/LFI/OSCI",
    "operand": "^///",
    "risk": 5,
    "category": "generic",
    "subcategory": "generic"
  },
  {
    "id": "100056",
    "name": "100056",
    "msg": "RFI/LFI/OSCI",
    "operand": "^/(\\\\.){3,}",
    "risk": 5,
    "category": "generic",
    "subcategory": "generic"
  },
  {
    "id": "100057",
    "name": "100057",
    "msg": "RFI/LFI/OSCI",
    "operand": "^/about:.+",
    "risk": 5,
    "category": "generic",
    "subcategory": "generic"
  },
  {
    "id": "100058",
    "name": "100058",
    "msg": "RFI/LFI/OSCI",
    "operand": "^/(~|_)?admin((_|-).*)?/",
    "risk": 5,
    "category": "generic",
    "subcategory": "generic"
  },
  {
    "id": "100059",
    "name": "100059",
    "msg": "RFI/LFI/OSCI",
    "operand": "^/admisapi/",
    "risk": 5,
    "category": "generic",
    "subcategory": "generic"
  },
  {
    "id": "100060",
    "name": "100060",
    "msg": "RFI/LFI/OSCI",
    "operand": "/adodb/",
    "risk": 5,
    "category": "generic",
    "subcategory": "generic"
  },
  {
    "id": "100061",
    "name": "100061",
    "msg": "RFI/LFI/OSCI",
    "operand": "/advwebadmin/",
    "risk": 5,
    "category": "generic",
    "subcategory": "generic"
  },
  {
    "id": "100062",
    "name": "100062",
    "msg": "RFI/LFI/OSCI",
    "operand": "/adxmlrpc.php",
    "risk": 5,
    "category": "generic",
    "subcategory": "generic"
  },
  {
    "id": "100063",
    "name": "100063",
    "msg": "RFI/LFI/OSCI",
    "operand": "/db/mysql/",
    "risk": 5,
    "category": "generic",
    "subcategory": "generic"
  },
  {
    "id": "100064",
    "name": "100064",
    "msg": "RFI/LFI/OSCI",
    "operand": "/apache/",
    "risk": 5,
    "category": "generic",
    "subcategory": "generic"
  },
  {
    "id": "100065",
    "name": "100065",
    "msg": "RFI/LFI/OSCI",
    "operand": "/.*\\.inc\\.php.*",
    "risk": 5,
    "category": "generic",
    "subcategory": "generic"
  },
  {
    "id": "100066",
    "name": "100066",
    "msg": "RFI/LFI/OSCI",
    "operand": "~.+\\.(bak|copy|old|swp|tmp.*)",
    "risk": 5,
    "category": "generic",
    "subcategory": "generic"
  },
  {
    "id": "100067",
    "name": "100067",
    "msg": "RFI/LFI/OSCI",
    "operand": "/win.ini",
    "risk": 5,
    "category": "generic",
    "subcategory": "generic"
  },
  {
    "id": "100068",
    "name": "100068",
    "msg": "RFI/LFI/OSCI",
    "operand": "/passwd",
    "risk": 5,
    "category": "generic",
    "subcategory": "generic"
  },
  {
    "id": "100069",
    "name": "100069",
    "msg": "RFI/LFI/OSCI",
    "operand": "/f?cgi-bin/_?(admin|config|include|sh|shell|global)",
    "risk": 5,
    "category": "generic",
    "subcategory": "generic"
  },
  {
    "id": "100070",
    "name": "100070",
    "msg": "RFI/LFI/OSCI",
    "operand": "/f?cgi-bin/.+\\.(ini|dat|dll|pl|exe|asp|xml|cgi|mdb|dat|php|php3|perl|aspx|html|bz2|7z|bz2|gz|jar|rar|tar|tgz|war|z|zip)",
    "risk": 5,
    "category": "generic",
    "subcategory": "generic"
  },
  {
    "id": "100071",
    "name": "100071",
    "msg": "RFI/LFI/OSCI",
    "operand": "/conf/ssl/",
    "risk": 5,
    "category": "generic",
    "subcategory": "generic"
  },
  {
    "id": "100072",
    "name": "100072",
    "msg": "RFI/LFI/OSCI",
    "operand": "/crypto/",
    "risk": 5,
    "category": "generic",
    "subcategory": "generic"
  },
  {
    "id": "100073",
    "name": "100073",
    "msg": "RFI/LFI/OSCI",
    "operand": "\\:\\:\\$DATA",
    "risk": 5,
    "category": "generic",
    "subcategory": "generic"
  },
  {
    "id": "100074",
    "name": "100074",
    "msg": "RFI/LFI/OSCI",
    "operand": "/fbsd/",
    "risk": 5,
    "category": "generic",
    "subcategory": "generic"
  },
  {
    "id": "100075",
    "name": "100075",
    "msg": "RFI/LFI/OSCI",
    "operand": "/hsx.cgi",
    "risk": 5,
    "category": "generic",
    "subcategory": "generic"
  },
  {
    "id": "100076",
    "name": "100076",
    "msg": "RFI/LFI/OSCI",
    "operand": "/ht/(bin|docs)",
    "risk": 5,
    "category": "generic",
    "subcategory": "generic"
  },
  {
    "id": "100077",
    "name": "100077",
    "msg": "RFI/LFI/OSCI",
    "operand": "/\\.htaccess",
    "risk": 5,
    "category": "generic",
    "subcategory": "generic"
  },
  {
    "id": "100078",
    "name": "100078",
    "msg": "RFI/LFI/OSCI",
    "operand": "/iis(admin|admpwd|protect|samples)",
    "risk": 5,
    "category": "generic",
    "subcategory": "generic"
  },
  {
    "id": "100080",
    "name": "100080",
    "msg": "RFI/LFI/OSCI",
    "operand": "/inc/.+.php",
    "risk": 5,
    "category": "generic",
    "subcategory": "generic"
  },
  {
    "id": "100081",
    "name": "100081",
    "msg": "RFI/LFI/OSCI",
    "operand": "/info2www",
    "risk": 5,
    "category": "generic",
    "subcategory": "generic"
  },
  {
    "id": "100082",
    "name": "100082",
    "msg": "RFI/LFI/OSCI",
    "operand": "/info.dat",
    "risk": 5,
    "category": "generic",
    "subcategory": "generic"
  },
  {
    "id": "100083",
    "name": "100083",
    "msg": "RFI/LFI/OSCI",
    "operand": "/.git/",
    "risk": 5,
    "category": "generic",
    "subcategory": "generic"
  },
  {
    "id": "100084",
    "name": "100084",
    "msg": "RFI/LFI/OSCI",
    "operand": "/gitweb",
    "risk": 5,
    "category": "generic",
    "subcategory": "generic"
  },
  {
    "id": "100085",
    "name": "100085",
    "msg": "RFI/LFI/OSCI",
    "operand": "/mail/(admin|atmail)",
    "risk": 5,
    "category": "generic",
    "subcategory": "generic"
  },
  {
    "id": "100086",
    "name": "100086",
    "msg": "RFI/LFI/OSCI",
    "operand": "/mailbox.php3",
    "risk": 5,
    "category": "generic",
    "subcategory": "generic"
  },
  {
    "id": "100087",
    "name": "100087",
    "msg": "RFI/LFI/OSCI",
    "operand": "/mail(file)?.cgi",
    "risk": 5,
    "category": "generic",
    "subcategory": "generic"
  },
  {
    "id": "100088",
    "name": "100088",
    "msg": "RFI/LFI/OSCI",
    "operand": "/mailgu(ard|st)/",
    "risk": 5,
    "category": "generic",
    "subcategory": "generic"
  },
  {
    "id": "100089",
    "name": "100089",
    "msg": "RFI/LFI/OSCI",
    "operand": "/mail/(inc|src)/",
    "risk": 5,
    "category": "generic",
    "subcategory": "generic"
  },
  {
    "id": "100090",
    "name": "100090",
    "msg": "RFI/LFI/OSCI",
    "operand": "/maillist/",
    "risk": 5,
    "category": "generic",
    "subcategory": "generic"
  },
  {
    "id": "100091",
    "name": "100091",
    "msg": "RFI/LFI/OSCI",
    "operand": "/mail_log_files/",
    "risk": 5,
    "category": "generic",
    "subcategory": "generic"
  },
  {
    "id": "100092",
    "name": "100092",
    "msg": "RFI/LFI/OSCI",
    "operand": "/mailnews.cgi",
    "risk": 5,
    "category": "generic",
    "subcategory": "generic"
  },
  {
    "id": "100093",
    "name": "100093",
    "msg": "RFI/LFI/OSCI",
    "operand": "/mail\\.php",
    "risk": 5,
    "category": "generic",
    "subcategory": "generic"
  },
  {
    "id": "100094",
    "name": "100094",
    "msg": "RFI/LFI/OSCI",
    "operand": "/mailpost.exe",
    "risk": 5,
    "category": "generic",
    "subcategory": "generic"
  },
  {
    "id": "100095",
    "name": "100095",
    "msg": "RFI/LFI/OSCI",
    "operand": "/mail(man|root|scanner|-secure|secure|server|view|watch)",
    "risk": 5,
    "category": "generic",
    "subcategory": "generic"
  },
  {
    "id": "100096",
    "name": "100096",
    "msg": "RFI/LFI/OSCI",
    "operand": "/_maincfgret.cgi",
    "risk": 5,
    "category": "generic",
    "subcategory": "generic"
  },
  {
    "id": "100097",
    "name": "100097",
    "msg": "RFI/LFI/OSCI",
    "operand": "/main.cgi",
    "risk": 5,
    "category": "generic",
    "subcategory": "generic"
  },
  {
    "id": "100098",
    "name": "100098",
    "msg": "RFI/LFI/OSCI",
    "operand": "/main/inc/lib/",
    "risk": 5,
    "category": "generic",
    "subcategory": "generic"
  },
  {
    "id": "100099",
    "name": "100099",
    "msg": "RFI/LFI/OSCI",
    "operand": "/nettracker/",
    "risk": 5,
    "category": "generic",
    "subcategory": "generic"
  },
  {
    "id": "100100",
    "name": "100100",
    "msg": "RFI/LFI/OSCI",
    "operand": "/netutils",
    "risk": 5,
    "category": "generic",
    "subcategory": "generic"
  },
  {
    "id": "100101",
    "name": "100101",
    "msg": "RFI/LFI/OSCI",
    "operand": "/_old/",
    "risk": 5,
    "category": "generic",
    "subcategory": "generic"
  },
  {
    "id": "100102",
    "name": "100102",
    "msg": "RFI/LFI/OSCI",
    "operand": "/old_files/",
    "risk": 5,
    "category": "generic",
    "subcategory": "generic"
  },
  {
    "id": "100103",
    "name": "100103",
    "msg": "RFI/LFI/OSCI",
    "operand": "/oldfiles/",
    "risk": 5,
    "category": "generic",
    "subcategory": "generic"
  },
  {
    "id": "100104",
    "name": "100104",
    "msg": "RFI/LFI/OSCI",
    "operand": "/old/wp-admin/",
    "risk": 5,
    "category": "generic",
    "subcategory": "generic"
  },
  {
    "id": "100105",
    "name": "100105",
    "msg": "RFI/LFI/OSCI",
    "operand": "/_vti",
    "risk": 5,
    "category": "generic",
    "subcategory": "generic"
  },
  {
    "id": "100106",
    "name": "100106",
    "msg": "RFI/LFI/OSCI",
    "operand": "^/'",
    "risk": 5,
    "category": "generic",
    "subcategory": "generic"
  },
  {
    "id": "100107",
    "name": "100107",
    "msg": "admin area",
    "operand": "^/admin",
    "risk": 5,
    "category": "generic",
    "subcategory": "generic"
  },
  {
    "id": "100109",
    "name": "100109",
    "msg": "RFI/LFI/OSCI",
    "operand": "\\\\\\.",
    "risk": 5,
    "category": "generic",
    "subcategory": "generic"
  },
  {
    "id": "100110",
    "name": "100110",
    "msg": "PHP Eval/Exec Family",
    "operand": "([$@{}()\\[\\]].*){8,}",
    "risk": 5,
    "category": "generic",
    "subcategory": "generic"
  },
  {
    "id": "100111",
    "name": "100111",
    "msg": "Control chars only",
    "operand": "^[\\[\\]$;.\"(),'`{}]{7,}$",
    "risk": 5,
    "category": "generic",
    "subcategory": "generic"
  },
  {
    "id": "100112",
    "name": "100112",
    "msg": "system resource",
    "operand": "/\\.(\\w|\\.|-)+/?",
    "risk": 5,
    "category": "generic",
    "subcategory": "generic"
  },
  {
    "id": "100113",
    "name": "100113",
    "msg": "system resource",
    "operand": "%20onload=",
    "risk": 5,
    "category": "generic",
    "subcategory": "generic"
  },
  {
    "id": "100114",
    "name": "100114",
    "msg": "system resource",
    "operand": "%3e%3c",
    "risk": 5,
    "category": "generic",
    "subcategory": "generic"
  },
  {
    "id": "100115",
    "name": "100115",
    "msg": "system resource",
    "operand": "\\);}}--></script><script",
    "risk": 5,
    "category": "generic",
    "subcategory": "generic"
  },
  {
    "id": "100116",
    "name": "100116",
    "msg": "system resource",
    "operand": "../../../../../",
    "risk": 5,
    "category": "generic",
    "subcategory": "generic"
  },
  {
    "id": "100117",
    "name": "100117",
    "msg": "system resource",
    "operand": "/.../.././../",
    "risk": 5,
    "category": "generic",
    "subcategory": "generic"
  },
  {
    "id": "100118",
    "name": "100118",
    "msg": "system resource",
    "operand": "/.htaccess",
    "risk": 5,
    "category": "generic",
    "subcategory": "generic"
  },
  {
    "id": "100119",
    "name": "100119",
    "msg": "system resource",
    "operand": "//../..//..",
    "risk": 5,
    "category": "generic",
    "subcategory": "generic"
  },
  {
    "id": "100120",
    "name": "100120",
    "msg": "system resource",
    "operand": "/Acunetix",
    "risk": 5,
    "category": "generic",
    "subcategory": "generic"
  },
  {
    "id": "100121",
    "name": "100121",
    "msg": "system resource",
    "operand": "/acunetix",
    "risk": 5,
    "category": "generic",
    "subcategory": "generic"
  },
  {
    "id": "100122",
    "name": "100122",
    "msg": "system resource",
    "operand": "/ppim/email/root.email",
    "risk": 5,
    "category": "generic",
    "subcategory": "generic"
  },
  {
    "id": "100123",
    "name": "100123",
    "msg": "system resource",
    "operand": "/ppim/password.dat",
    "risk": 5,
    "category": "generic",
    "subcategory": "generic"
  },
  {
    "id": "100124",
    "name": "100124",
    "msg": "system resource",
    "operand": "/var/www/",
    "risk": 5,
    "category": "generic",
    "subcategory": "generic"
  },
  {
    "id": "100125",
    "name": "100125",
    "msg": "system resource",
    "operand": "/~1/",
    "risk": 5,
    "category": "generic",
    "subcategory": "generic"
  },
  {
    "id": "100126",
    "name": "100126",
    "msg": "system resource",
    "operand": "/~admin/",
    "risk": 5,
    "category": "generic",
    "subcategory": "generic"
  },
  {
    "id": "100127",
    "name": "100127",
    "msg": "system resource",
    "operand": "/~log/",
    "risk": 5,
    "category": "generic",
    "subcategory": "generic"
  },
  {
    "id": "100128",
    "name": "100128",
    "msg": "system resource",
    "operand": "/~nobody/etc/passwd",
    "risk": 5,
    "category": "generic",
    "subcategory": "generic"
  },
  {
    "id": "100129",
    "name": "100129",
    "msg": "system resource",
    "operand": "/~root/",
    "risk": 5,
    "category": "generic",
    "subcategory": "generic"
  },
  {
    "id": "100130",
    "name": "100130",
    "msg": "system resource",
    "operand": "/~stats/",
    "risk": 5,
    "category": "generic",
    "subcategory": "generic"
  },
  {
    "id": "100131",
    "name": "100131",
    "msg": "system resource",
    "operand": "/~webstats/",
    "risk": 5,
    "category": "generic",
    "subcategory": "generic"
  },
  {
    "id": "100132",
    "name": "100132",
    "msg": "system resource",
    "operand": "/~wsdocs/",
    "risk": 5,
    "category": "generic",
    "subcategory": "generic"
  },
  {
    "id": "100133",
    "name": "100133",
    "msg": "system resource",
    "operand": "appscan_fingerprint",
    "risk": 5,
    "category": "generic",
    "subcategory": "generic"
  },
  {
    "id": "100134",
    "name": "100134",
    "msg": "system resource",
    "operand": "boot.ini",
    "risk": 5,
    "category": "generic",
    "subcategory": "generic"
  },
  {
    "id": "100135",
    "name": "100135",
    "msg": "system resource",
    "operand": "cmd.exe",
    "risk": 5,
    "category": "generic",
    "subcategory": "generic"
  },
  {
    "id": "100136",
    "name": "100136",
    "msg": "system resource",
    "operand": "code=phold",
    "risk": 5,
    "category": "generic",
    "subcategory": "generic"
  },
  {
    "id": "100137",
    "name": "100137",
    "msg": "system resource",
    "operand": "document.cookie",
    "risk": 5,
    "category": "generic",
    "subcategory": "generic"
  },
  {
    "id": "100138",
    "name": "100138",
    "msg": "system resource",
    "operand": "etc/passwd",
    "risk": 5,
    "category": "generic",
    "subcategory": "generic"
  },
  {
    "id": "100139",
    "name": "100139",
    "msg": "system resource",
    "operand": "global.asa",
    "risk": 5,
    "category": "generic",
    "subcategory": "generic"
  },
  {
    "id": "100140",
    "name": "100140",
    "msg": "system resource",
    "operand": "htaccess",
    "risk": 5,
    "category": "generic",
    "subcategory": "generic"
  },
  {
    "id": "100141",
    "name": "100141",
    "msg": "system resource",
    "operand": "modtest",
    "risk": 5,
    "category": "generic",
    "subcategory": "generic"
  },
  {
    "id": "100142",
    "name": "100142",
    "msg": "system resource",
    "operand": "nessustest",
    "risk": 5,
    "category": "generic",
    "subcategory": "generic"
  },
  {
    "id": "100143",
    "name": "100143",
    "msg": "system resource",
    "operand": "php_info()",
    "risk": 5,
    "category": "generic",
    "subcategory": "generic"
  },
  {
    "id": "100144",
    "name": "100144",
    "msg": "system resource",
    "operand": "phpinfo()",
    "risk": 5,
    "category": "generic",
    "subcategory": "generic"
  },
  {
    "id": "100145",
    "name": "100145",
    "msg": "system resource",
    "operand": "rfi?..",
    "risk": 5,
    "category": "generic",
    "subcategory": "generic"
  },
  {
    "id": "100146",
    "name": "100146",
    "msg": "system resource",
    "operand": "system.ini",
    "risk": 5,
    "category": "generic",
    "subcategory": "generic"
  },
  {
    "id": "100147",
    "name": "100147",
    "msg": "system resource",
    "operand": "windows/win.ini",
    "risk": 5,
    "category": "generic",
    "subcategory": "generic"
  },
  {
    "id": "100148",
    "name": "100148",
    "msg": "system resource",
    "operand": "Xx<XaXaXXaXaX>xX",
    "risk": 5,
    "category": "generic",
    "subcategory": "generic"
  },
  {
    "id": "100149",
    "name": "100149",
    "msg": "system resource",
    "operand": " & dir",
    "risk": 5,
    "category": "generic",
    "subcategory": "generic"
  },
  {
    "id": "100150",
    "name": "100150",
    "msg": "system resource",
    "operand": "';\",\\)`",
    "risk": 5,
    "category": "generic",
    "subcategory": "generic"
  },
  {
    "id": "100151",
    "name": "100151",
    "msg": "OSCI (OS Command Injection) Attempt",
    "operand": "(&&|\\|\\||;|`)\\s*?(arch|ash|awk|base64|basename|bash|bc|bsh|bunzip2|cat|chcon|chgrp|chmod|chown|chroot|cjpeg|cksum|clear|comm|configure|cp|cpio|csh|csplit|curl|cut|date|dc|dd|df|diff|diff3|dig|dir|dircolors|dirname|djpeg|dmesg|dnsdomainname|doexec|domainname|dos2unix|du|dumpkeys|echo|ed|egrep|eject|elinks|env|ex|expand|expr|ext|factor|false|fdisk|fgrep|find|finger|fixps|fmt|fold|free|gawk|grep|groups|gtar|gunzip|gzip|halt|hdparm|head|hell|history|hostid|hostname|httpd|id|identify|ifconfig|igawk|install|ipcalc|join|kbd_mode|kill|last|lastlog|link|links|ln|loadkeys|locate|login|logname|look|ls|lsmod|lynx|mac2unix|mail|man|manweb|md5sum|mdu|mkdir|mkfifo|mkfs|mknod|mktemp|more|mount|mt|mtr|mv|namei|nano|nc|ncftp|nedit-nc|netstat|nice|nisdomainname|nl|nohup|nslookup|od|paste|pathchk|pdf2dsc|pdf2ps|pdfinfo|pdftotext|perl|pgawk|pico|pine|ping|ping6|pinky|pr|printenv|printf|ps|ps2ascii|ps2epsi|ps2frag|ps2pdf|ps2pdf12|ps2pdf13|ps2pdf14|ps2pdfwr|ps2pk|ps2ps|psbook|ptx|pwd|quota|readelf|readlink|reboot|red|rename|resize|rm|rmdir|rpm|runcon|rundig|rvi|sed|seq|gid|serial|uid|setfont|sfdisk|sftp|sh|sha1sum|sha224sum|sha256sum|sha384sum|sha512sum|shred|shuf|sleep|slocate|sort|split|ssh|stat|stty|stty cooked|stty raw|su|sum|switchdesk|sync|tac|tail|tar|tcsh|tee|telnet|test|time|timeout|tr|tracepath|tracepath6|traceroute|traceroute6|tree|true|truncate|tsort|tty|umask|umount|uname|unexpand|unicode_start|unicode_stop|uniq|unlink|ungid|unuid|untar|unzip|updatedb|uptime|useradd|users|usleep|vdir|viwc|wget|is|whereis|which|who|whoami|whois|xinit|xpdf|xrandr|yes|ypdomainname|zcat|zip|zipinfo)(\\s|;|&|`|#|$)",
    "risk": 5,
    "category": "osci",
    "subcategory": "osci"
  },
  {
    "id": "100152",
    "name": "100152",
    "msg": "OSCI (OS Command Injection) Attempt",
    "operand": "(arch|ash|awk|base64|basename|bash|bc|bsh|bunzip2|cat|chcon|chgrp|chmod|chown|chroot|cjpeg|cksum|clear|comm|configure|cp|cpio|csh|csplit|curl|cut|date|dc|dd|df|diff|diff3|dig|dir|dircolors|dirname|djpeg|dmesg|dnsdomainname|doexec|domainname|dos2unix|du|dumpkeys|echo|ed|egrep|eject|elinks|env|ex|expand|expr|ext|factor|false|fdisk|fgrep|find|finger|fixps|fmt|fold|free|gawk|grep|groups|gtar|gunzip|gzip|halt|hdparm|head|hell|history|hostid|hostname|httpd|id|identify|ifconfig|igawk|install|ipcalc|join|kbd_mode|kill|last|lastlog|link|links|ln|loadkeys|locate|login|logname|look|ls|lsmod|lynx|mac2unix|mail|man|manweb|md5sum|mdu|mkdir|mkfifo|mkfs|mknod|mktemp|more|mount|mt|mtr|mv|namei|nano|nc|ncftp|nedit-nc|netstat|nice|nisdomainname|nl|nohup|nslookup|od|paste|pathchk|pdf2dsc|pdf2ps|pdfinfo|pdftotext|perl|pgawk|pico|pine|ping|ping6|pinky|pr|printenv|printf|ps|ps2ascii|ps2epsi|ps2frag|ps2pdf|ps2pdf12|ps2pdf13|ps2pdf14|ps2pdfwr|ps2pk|ps2ps|psbook|ptx|pwd|quota|readelf|readlink|reboot|red|rename|resize|rm|rmdir|rpm|runcon|rundig|rvi|sed|seq|gid|serial|uid|setfont|sfdisk|sftp|sh|sha1sum|sha224sum|sha256sum|sha384sum|sha512sum|shred|shuf|sleep|slocate|sort|split|ssh|stat|stty|stty cooked|stty raw|su|sum|switchdesk|sync|tac|tail|tar|tcsh|tee|telnet|test|time|timeout|tr|tracepath|tracepath6|traceroute|traceroute6|tree|true|truncate|tsort|tty|umask|umount|uname|unexpand|unicode_start|unicode_stop|uniq|unlink|ungid|unuid|untar|unzip|updatedb|uptime|useradd|users|usleep|vdir|viwc|wget|is|whereis|which|who|whoami|whois|xinit|xpdf|xrandr|yes|ypdomainname|zcat|zip|zipinfo)\\s+(-+[a-z]+)",
    "risk": 5,
    "category": "osci",
    "subcategory": "osci"
  },
  {
    "id": "100153",
    "name": "100153",
    "msg": "OSCI (OS Command Injection) Attempt",
    "operand": "(&&|\\|\\||;|`)\\s*?(arch|ash|awk|base64|basename|bash|bc|bsh|bunzip2|cat|chcon|chgrp|chmod|chown|chroot|cjpeg|cksum|clear|comm|configure|cp|cpio|csh|csplit|curl|cut|date|dc|dd|df|diff|diff3|dig|dir|dircolors|dirname|djpeg|dmesg|dnsdomainname|doexec|domainname|dos2unix|du|dumpkeys|echo|ed|egrep|eject|elinks|env|ex|expand|expr|ext|factor|false|fdisk|fgrep|find|finger|fixps|fmt|fold|free|gawk|grep|groups|gtar|gunzip|gzip|halt|hdparm|head|hell|history|hostid|hostname|httpd|id|identify|ifconfig|igawk|install|ipcalc|join|kbd_mode|kill|last|lastlog|link|links|ln|loadkeys|locate|login|logname|look|ls|lsmod|lynx|mac2unix|mail|man|manweb|md5sum|mdu|mkdir|mkfifo|mkfs|mknod|mktemp|more|mount|mt|mtr|mv|namei|nano|nc|ncftp|nedit-nc|netstat|nice|nisdomainname|nl|nohup|nslookup|od|paste|pathchk|pdf2dsc|pdf2ps|pdfinfo|pdftotext|perl|pgawk|pico|pine|ping|ping6|pinky|pr|printenv|printf|ps|ps2ascii|ps2epsi|ps2frag|ps2pdf|ps2pdf12|ps2pdf13|ps2pdf14|ps2pdfwr|ps2pk|ps2ps|psbook|ptx|pwd|quota|readelf|readlink|reboot|red|rename|resize|rm|rmdir|rpm|runcon|rundig|rvi|sed|seq|gid|serial|uid|setfont|sfdisk|sftp|sh|sha1sum|sha224sum|sha256sum|sha384sum|sha512sum|shred|shuf|sleep|slocate|sort|split|ssh|stat|stty|stty cooked|stty raw|su|sum|switchdesk|sync|tac|tail|tar|tcsh|tee|telnet|test|time|timeout|tr|tracepath|tracepath6|traceroute|traceroute6|tree|true|truncate|tsort|tty|umask|umount|uname|unexpand|unicode_start|unicode_stop|uniq|unlink|ungid|unuid|untar|unzip|updatedb|uptime|useradd|users|usleep|vdir|viwc|wget|is|whereis|which|who|whoami|whois|xinit|xpdf|xrandr|yes|ypdomainname|zcat|zip|zipinfo)\\s+((-+[a-z]+)|(/\\w){2,})",
    "risk": 5,
    "category": "osci",
    "subcategory": "osci"
  },
  {
    "id": "100154",
    "name": "100154",
    "msg": "OSCI (OS Command Injection) Attempt",
    "operand": "(exec|popen|system|os\\.command|shell|escapeshellcmd)\\(.*\\)",
    "risk": 5,
    "category": "osci",
    "subcategory": "osci"
  },
  {
    "id": "100155",
    "name": "100155",
    "msg": "OSCI (OS Command Injection) Attempt",
    "operand": "(arch|ash|awk|base64|basename|bash|bc|bsh|bunzip2|cat|chcon|chgrp|chmod|chown|chroot|cjpeg|cksum|clear|comm|configure|cp|cpio|csh|csplit|curl|cut|date|dc|dd|df|diff|diff3|dig|dir|dircolors|dirname|djpeg|dmesg|dnsdomainname|doexec|domainname|dos2unix|du|dumpkeys|echo|ed|egrep|eject|elinks|env|ex|expand|expr|ext|factor|false|fdisk|fgrep|find|finger|fixps|fmt|fold|free|gawk|grep|groups|gtar|gunzip|gzip|halt|hdparm|head|hell|history|hostid|hostname|httpd|id|identify|ifconfig|igawk|install|ipcalc|join|kbd_mode|kill|last|lastlog|link|links|ln|loadkeys|locate|login|logname|look|ls|lsmod|lynx|mac2unix|mail|man|manweb|md5sum|mdu|mkdir|mkfifo|mkfs|mknod|mktemp|more|mount|mt|mtr|mv|namei|nano|nc|ncftp|nedit-nc|netstat|nice|nisdomainname|nl|nohup|nslookup|od|paste|pathchk|pdf2dsc|pdf2ps|pdfinfo|pdftotext|perl|pgawk|pico|pine|ping|ping6|pinky|pr|printenv|printf|ps|ps2ascii|ps2epsi|ps2frag|ps2pdf|ps2pdf12|ps2pdf13|ps2pdf14|ps2pdfwr|ps2pk|ps2ps|psbook|ptx|pwd|quota|readelf|readlink|reboot|red|rename|resize|rm|rmdir|rpm|runcon|rundig|rvi|sed|seq|gid|serial|uid|setfont|sfdisk|sftp|sh|sha1sum|sha224sum|sha256sum|sha384sum|sha512sum|shred|shuf|sleep|slocate|sort|split|ssh|stat|stty|stty cooked|stty raw|su|sum|switchdesk|sync|tac|tail|tar|tcsh|tee|telnet|test|time|timeout|tr|tracepath|tracepath6|traceroute|traceroute6|tree|true|truncate|tsort|tty|umask|umount|uname|unexpand|unicode_start|unicode_stop|uniq|unlink|ungid|unuid|untar|unzip|updatedb|uptime|useradd|users|usleep|vdir|viwc|wget|is|whereis|which|who|whoami|whois|xinit|xpdf|xrandr|yes|ypdomainname|zcat|zip|zipinfo)(\\s+(-|&&|\\|\\||;|>|<).*){2,}[ -~]",
    "risk": 5,
    "category": "osci",
    "subcategory": "osci"
  },
  {
    "id": "100156",
    "name": "100156",
    "msg": "OSCI (OS Command Injection) Attempt",
    "operand": ";.*\\$\\((arch|ash|awk|base64|basename|bash|bc|bsh|bunzip2|cat|chcon|chgrp|chmod|chown|chroot|cjpeg|cksum|clear|comm|configure|cp|cpio|csh|csplit|curl|cut|date|dc|dd|df|diff|diff3|dig|dir|dircolors|dirname|djpeg|dmesg|dnsdomainname|doexec|domainname|dos2unix|du|dumpkeys|echo|ed|egrep|eject|elinks|env|ex|expand|expr|ext|factor|false|fdisk|fgrep|find|finger|fixps|fmt|fold|free|gawk|grep|groups|gtar|gunzip|gzip|halt|hdparm|head|hell|history|hostid|hostname|httpd|id|identify|ifconfig|igawk|install|ipcalc|join|kbd_mode|kill|last|lastlog|link|links|ln|loadkeys|locate|login|logname|look|ls|lsmod|lynx|mac2unix|mail|man|manweb|md5sum|mdu|mkdir|mkfifo|mkfs|mknod|mktemp|more|mount|mt|mtr|mv|namei|nano|nc|ncftp|nedit-nc|netstat|nice|nisdomainname|nl|nohup|nslookup|od|paste|pathchk|pdf2dsc|pdf2ps|pdfinfo|pdftotext|perl|pgawk|pico|pine|ping|ping6|pinky|pr|printenv|printf|ps|ps2ascii|ps2epsi|ps2frag|ps2pdf|ps2pdf12|ps2pdf13|ps2pdf14|ps2pdfwr|ps2pk|ps2ps|psbook|ptx|pwd|quota|readelf|readlink|reboot|red|rename|resize|rm|rmdir|rpm|runcon|rundig|rvi|sed|seq|gid|serial|uid|setfont|sfdisk|sftp|sh|sha1sum|sha224sum|sha256sum|sha384sum|sha512sum|shred|shuf|sleep|slocate|sort|split|ssh|stat|stty|stty cooked|stty raw|su|sum|switchdesk|sync|tac|tail|tar|tcsh|tee|telnet|test|time|timeout|tr|tracepath|tracepath6|traceroute|traceroute6|tree|true|truncate|tsort|tty|umask|umount|uname|unexpand|unicode_start|unicode_stop|uniq|unlink|ungid|unuid|untar|unzip|updatedb|uptime|useradd|users|usleep|vdir|viwc|wget|is|whereis|which|who|whoami|whois|xinit|xpdf|xrandr|yes|ypdomainname|zcat|zip|zipinfo).*\\)",
    "risk": 5,
    "category": "osci",
    "subcategory": "osci"
  },
  {
    "id": "100157",
    "name": "100157",
    "msg": "XSS Attempt (Win OSCI)",
    "operand": "[A-Za-z]\\:.+\\.(exe|bat|cmd|dll)",
    "risk": 5,
    "category": "xss",
    "subcategory": "xss"
  },
  {
    "id": "100158",
    "name": "100158",
    "msg": "XSS Attempt (Win OSCI)",
    "operand": "\\w\\.(exe|bat|cmd|dll|sh|bash)($|(\\?.*))",
    "risk": 5,
    "category": "xss",
    "subcategory": "xss"
  },
  {
    "id": "100159",
    "name": "100159",
    "msg": "XSS Attempt (Closing Tags)",
    "operand": "(\\s|\"|')(jscript|onsubmit|copyparentfolder|document|javascript|meta|onchange|onmove|onkeydown|onkeyup|activexobject|onerror|onmouseup|ecmascript|bexpression|onmouseover|vbscript:|<!\\[cdata\\[|http:|.innerhtml|settimeout|shell:|onabort|asfunction:|onkeypress|onmousedown|onclick|.fromcharcode|background-image:|x-javascript|ondragdrop|onblur|mocha:|javascript:|onfocus|lowsrc|getparentfolder|onresize|@import|alert|script|onselect|onmouseout|application|onmousemove|background|.execscript|livescript:|vbscript|getspecialfolder|.addimport|<iframe|onunload|createtextrange|<input|onload)(\\s|=)",
    "risk": 5,
    "category": "xss",
    "subcategory": "tag insertion"
  },
  {
    "id": "100160",
    "name": "100160",
    "msg": "XSS Attempt (anchor, img or script)",
    "operand": "%3c.+%3e.+%3c%2f.+%3e",
    "risk": 5,
    "category": "xss",
    "subcategory": "xss"
  },
  {
    "id": "100161",
    "name": "100161",
    "msg": "XSS Attempt (anchor, img or script)",
    "operand": "%3c.+%2f%3e",
    "risk": 5,
    "category": "xss",
    "subcategory": "xss"
  }
]
>>>>>>> fdfde8c5
<|MERGE_RESOLUTION|>--- conflicted
+++ resolved
@@ -1,1446 +1,1433 @@
-<<<<<<< HEAD
-[{"id": "100000", "name": "100000", "msg": "SQLi Attempt (Conditional Operator Detected)", "operand": "\\s(and|or)\\s+\\d+\\s+.*between\\s.*\\d+\\s+and\\s+\\d+.*", "category": "sqli", "subcategory": "statement injection", "risk": 4}, {"id": "100001", "name": "100001", "msg": "SQLi Attempt (Conditional Operator Detected)", "operand": "\\s(and|or)\\s+[\"']\\w+[\"']\\s+.*between\\s.*[\"']\\w+[\"']\\s+and\\s+[\"']\\w+.*", "category": "sqli", "subcategory": "statement injection", "risk": 4}, {"id": "100002", "name": "100002", "msg": "SQLi Attempt (Conditional Operator Detected)", "operand": "\\W(\\s*)?(and|or)\\s.*('|\").+('|\")(\\s+)?(=|>|<|>=|<=).*('|\").+", "category": "sqli", "subcategory": "statement injection", "risk": 4}, {"id": "100003", "name": "100003", "msg": "SQLi Attempt (Conditional Operator Detected)", "operand": "\\W(\\s*)?(and|or)\\s.*\\w.*(=|>|<|>=|<=).*\\w", "category": "sqli", "subcategory": "statement injection", "risk": 4}, {"id": "100004", "name": "100004", "msg": "SQLi Attempt (Conditional Operator Detected)", "operand": ".*\\W(\\s*)?(and|or)\\s.+(r?like)\\s.*['\"]((%\\w|\\w%)|.+).*", "category": "sqli", "subcategory": "statement injection", "risk": 4}, {"id": "100005", "name": "100005", "msg": "SQLi Attempt (Conditional Operator Detected)", "operand": "\\W(\\s*)?(and|or)\\s.*\\d+.*(=|>|<|>=|<=).*\\d+", "category": "sqli", "subcategory": "statement injection", "risk": 4}, {"id": "100006", "name": "100006", "msg": "SQLi Attempt (SQL Command Detected)", "operand": "((\"|')\\s|;).*(drop|create)\\s+(table|function)\\s+.+", "category": "sqli", "subcategory": "statement injection", "risk": 4}, {"id": "100007", "name": "100007", "msg": "SQLi Attempt (SQL Command Detected)", "operand": "(\"|'|\\s|;)delete\\s+from\\s+.+(--|'|\"|;)", "category": "sqli", "subcategory": "statement injection", "risk": 4}, {"id": "100008", "name": "100008", "msg": "SQLi Attempt (SQL Command Detected)", "operand": "('|\"|;)(\\s+)?select\\s+(\\*|((`|\")?\\w+(`|\")?,\\s){1,}).+\\s+from\\s+", "category": "sqli", "subcategory": "statement injection", "risk": 4}, {"id": "100009", "name": "100009", "msg": "SQLi Attempt (SQL Command Detected)", "operand": "('|\"|;)(\\s+)?select\\s+.+\\s+from", "category": "sqli", "subcategory": "statement injection", "risk": 4}, {"id": "100010", "name": "100010", "msg": "SQLi Attempt (SQL Command Detected)", "operand": "((\"|')\\s|;).*(insert|replace).*\\s.*into.*\\s", "category": "sqli", "subcategory": "statement injection", "risk": 4}, {"id": "100011", "name": "100011", "msg": "SQLi Attempt (SQL Command Detected)", "operand": "((\"|')\\s|;).*(update)(\\s|\\+).*set\\s.*\\w.*=.+", "category": "sqli", "subcategory": "statement injection", "risk": 4}, {"id": "100012", "name": "100012", "msg": "SQLi Attempt (SQL Sleep Command Detected)", "operand": "((\"|')\\s|;).*(select)(\\s|\\+|;|')(pg_sleep|sleep).*\\(.+", "category": "sqli", "subcategory": "statement injection", "risk": 4}, {"id": "100013", "name": "100013", "msg": "SQLi Attempt (SQL Sleep Command Detected)", "operand": "\\W(waitfor).*(\\s).*(delay).*(\\d+:)", "category": "sqli", "subcategory": "statement injection", "risk": 4}, {"id": "100014", "name": "100014", "msg": "SQLi Attempt (SQL Command Execution Detected)", "operand": "(\"|').*exec\\s", "category": "sqli", "subcategory": "statement injection", "risk": 4}, {"id": "100015", "name": "100015", "msg": "SQLi Attempt (SQL Command Detected)", "operand": "(\\b|\\s).*(union|intersect|except).*(\\s+all)?.+select([^\\w]|\\s)", "category": "sqli", "subcategory": "statement injection", "risk": 4}, {"id": "100016", "name": "100016", "msg": "SQLi Attempt (SQL Built-in Function Call Detected)", "operand": "xp_(makecab|cmdshell|execresultset|regaddmultistring|regread|enumdsn|availablemedia|regdeletekey|loginconfig|regremovemultistring|regwrite|regdeletevalue|dirtree|regenumkeys|filelist|terminate|servicecontrol|ntsec_enumdomains|terminate_process|ntsec|regenumvalues|cmdshell)", "category": "sqli", "subcategory": "built-in function invocation", "risk": 4}, {"id": "100017", "name": "100017", "msg": "SQLi Attempt (SQL Built-in Function Call Detected)", "operand": "(information_schema|connection_id|iif|benchmark|sha1|md5)(\\s)?\\(", "category": "sqli", "subcategory": "built-in function invocation", "risk": 4}, {"id": "100018", "name": "100018", "msg": "SQLi Attempt (SQL Built-in Function Call Detected)", "operand": "sp_(execute|prepare|password|sqlexec|replwritetovarbin|help|addextendedproc|executesql|makewebtask|oacreate)", "category": "sqli", "subcategory": "built-in function invocation", "risk": 4}, {"id": "100019", "name": "100019", "msg": "SQLi Attempt (MS-SQL Built-in Function Call Detected)", "operand": "\\W(and|or|;)\\s*(abs|acos|adddate|addtime|aes_decrypt|aes_encrypt|and|atan2|atan|atan|avg|benchmark|bin|binary|bit_and|bit_count|bit_length|bit_or|bit_xor|cast|ceil|ceiling|char_length|char|character_length|charset|coalesce|coercibility|collation|compress|concat_ws|concat|connection_id|conv|convert_tz|convert|cos|cot|count(distinct)|count|crc32|curdate|current_date|current_date|current_time|current_time|current_timestamp|current_timestamp|current_user|current_user|curtime|database|date_add|date_format|date_sub|date|datediff|day|dayname|dayofmonth|dayofweek|dayofyear|decode|default|degrees|des_decrypt|des_encrypt|elt|encode|encrypt|exp|export_set|extract|extractvalue|field|find_in_set|floor|format|found_rows|from_days|from_unixtime|get_format|get_lock|greatest|group_concat|hex|hour|if|ifnull|in|inet_aton|inet_ntoa|insert|instr|interval|is_free_lock|is_used_lock|isnull|last_insert_id|lcase|least|left|length|ln|load_file|localtime|localtimestamp|locate|log10|log2|log|lower|lpad|ltrim|make_set|makedate|maketime|master_pos_wait|match|max|md5|microsecond|mid|min|minute|mod|month|monthname|name_const|now|nullif|oct|octet_length|old_password|ord|password|period_add|period_diff|pi|position|pow|power|procedure analyse|quarter|quote|radians|rand|regexp|release_lock|repeat|replace|reverse|right|rlike|round|row_count|rpad|rtrim|schema|sec_to_time|second|session_user|sha1|sha|sign|sin|sleep|soundex|sounds like|space|sqrt|std|stddev_pop|stddev_samp|stddev|str_to_date|strcmp|subdate|substr|substring_index|substring|subtime|sum|sysdate|system_user|tan|time_format|time_to_sec|time|timediff|timestamp|timestampadd|timestampdiff|to_days|trim|truncate|ucase|uncompress|uncompressed_length|unhex|unix_timestamp|updatexml|upper|user|utc_date|utc_time|utc_timestamp|uuid_short|uuid|values|var_pop|var_samp|variance|version|week|weekday|weekofyear|year|yearweek)(\\s)?\\(", "category": "sqli", "subcategory": "built-in function invocation", "risk": 4}, {"id": "100020", "name": "100020", "msg": "SQLi Attempt (mySQL Built-in Function Call Detected)", "operand": "\\W(abs|acos|ascii|asin|atan|atn2|avg|cast|ceiling|char|charindex|coalesce|col_length|col_name|convert|cos|cot|count|count|count|count|current_timestamp|current_user|datalength|databasepropertyex|dateadd|datediff|datename|datepart|day|db_id|db_name|degrees|difference|exp|floor|file_id|file_name|filegroup_id|filegroup_name|filegroupproperty|fileproperty|fulltextcatalogproperty|fulltextserviceproperty|formatmessage|freetexttable|getdate|getansinull|host_id|host_name|ident_incr|ident_seed|ident_current|identity|index_col|indexproperty|isdate|is_member|is_srvrolemember|isnull|isnumeric|left|len|log|log10|lower|ltrim|max|min|month|nchar|newid|nullif|object_id|object_name|objectproperty|open|opendatasource|openquery|openrowset|parsename|patindex|permissions|pi|power|radians|rand|replicate|replace|reverse|right|rtrim|round|rowcount_big|session_user|sign|sin|soundex|space|stats_date|stdev|stdevp|str|stuff|substring|sum|suser_id|suser_sid|suser_sname|system_user|tan|textptr|textvalid|typeproperty|unicode|user|user_id|user_name|upper|var|varp|year)(\\s)?\\(.+\\)", "category": "sqli", "subcategory": "built-in function invocation", "risk": 4}, {"id": "100021", "name": "100021", "msg": "SQLi Attempt (Oracle Built-in Utilities Call Detected)", "operand": "(dbms_alert|dbms_application_info|v\\$session|v\\$session_longops|dbms_aq|dbms_aqadm|dbms_aqelm|dbms_backup_restore|dbms_ddl|dbms_debug|dbms_defer|dbms_defer_query|dmbs_defer_sys|dbms_describe|dbms_distributed_trust_admin|dbms_encode|dbms_fga|dmbs_flashback|dbms_hs_passthrough|dbms_iot|dbms_job|dbms_ldap|dbms_libcache|dbms_lob|dbms_lock|dbms_logmnr|dbms_logmnr_cdc_publish|dbms_logmnr_cdc_subscribe|dbms_logmnr_d|dbms_metadata|dbms_mview|dbms_obfuscation_toolkit|dbms_odci|dbms_offline_og|dbms_offline_snapshot|dbms_olap|dbms_oracle_trace_agent|dbms_oracle_trace_user|dbms_outln|dbms_outln_edit|dbms_output|dbms_pclxutil|dbms_pipe|dbms_profiler|dbms_random|dbms_rectifier_diff|dbms_redefinition|dbms_refresh|dbms_repair|dbms_repcat|dbms_repcat_admin|dbms_repcat_instatiate|dbms_repcat_rgt|dbms_reputil|dbms_resource_manager|dbms_resource_manager_privs|dbms_resumable|dbms_rls|dbms_rowid|dbms_session|dbms_shared_pool|dbms_snapshot|dbms_space|dbms_space_admin|dbms_sql|dbms_stats|dbms_trace|dbms_transaction|dbms_transform|dbms_tts|dbms_types|dbms_url|dbms_utility|dbms_wm|dbms_xmlgen|dmbs_xmlquery|dbms_xmlsave|debug_extproc|outln_pkg|sdo_cs|sdo_geom|sdo_lrs|sdo_migrate|sdo_tune|utl_coll|utl_encode|utl_file|utl_http|utl_inaddr|utl_pg|utl_raw|utl_ref|utl_smtp|utl_tcp|utl_url|anydata|anydataset|anytype|all_arguments|user_arguments|dba_objects|all_objects|user_objects|sys_objects|dba_source|all_source|user_source|myappadmin\\.adduser)[\\s\\.\\(]", "category": "sqli", "subcategory": "built-in function invocation", "risk": 4}, {"id": "100022", "name": "100022", "msg": "SQLi Attempt (comment insertion)", "operand": "/\\*.+(\\w|\\W).+\\*/", "category": "sqli", "subcategory": "escape-character", "risk": 4}, {"id": "100023", "name": "100023", "msg": "SQLi Attempt (Break|Split)", "operand": "('|\")[^-]*--", "category": "sqli", "subcategory": "escape-character", "risk": 4}, {"id": "100024", "name": "100024", "msg": "SQLi Attempt (Built-in Function)", "operand": "passthru(\\s+)?\\(", "category": "sqli", "subcategory": "built-in function invocation", "risk": 4}, {"id": "100025", "name": "100025", "msg": "SQLi Attempt (Built-in Function)", "operand": "(chr|char|varchar|nvarchar)\\(\\d+\\)", "category": "sqli", "subcategory": "built-in function invocation", "risk": 4}, {"id": "100026", "name": "100026", "msg": "SQLi Attempt (Built-in Function)", "operand": "select @@?\\w.*--", "category": "sqli", "subcategory": "built-in function invocation", "risk": 4}, {"id": "100027", "name": "100027", "msg": "SQLi Attempt (Escape Technique Detected)", "operand": "^['\"][\\s\\<\\>;-]", "category": "sqli", "subcategory": "escape-character", "risk": 4}, {"id": "100028", "name": "100028", "msg": "SQLi Attempt (Inline Commnet Detected)", "operand": "^/\\*", "category": "sqli", "subcategory": "escape-character", "risk": 4}, {"id": "100029", "name": "100029", "msg": "SQLi Attempt (QL Detected)", "operand": "select\\s.+\\sfrom \\(", "category": "sqli", "subcategory": "statement", "risk": 4}, {"id": "100030", "name": "100030", "msg": "SQLi Attempt (Built-in Function)", "operand": "(and|or)\\s.+\\s+is\\s+null", "category": "sqli", "subcategory": "statement", "risk": 4}, {"id": "100031", "name": "100031", "msg": "SQLi Attempt (Escape Technique Captured)", "operand": "(\"'|'\"|--)[\\s\\<\\>;-]", "category": "sqli", "subcategory": "escape-character", "risk": 4}, {"id": "100032", "name": "100032", "msg": "SQLi Attempt (Built-in Function)", "operand": "\\W1e309\\W", "category": "sqli", "subcategory": "escape-character", "risk": 4}, {"id": "100033", "name": "100033", "msg": "SQLi Attempt (Built-in Function)", "operand": ";--\\s", "category": "sqli", "subcategory": "escape-character", "risk": 4}, {"id": "100034", "name": "100034", "msg": "SQLi Attempt (Built-in Function)", "operand": "``", "category": "sqli", "subcategory": "escape-character", "risk": 4}, {"id": "100035", "name": "100035", "msg": "SQLi Attempt", "operand": ".*select.+from.+where.+", "category": "sqli", "subcategory": "statement", "risk": 4}, {"id": "100036", "name": "100036", "msg": "SQLi Attempt", "operand": ".*(select)?.+case.+when.+then", "category": "sqli", "subcategory": "statement", "risk": 4}, {"id": "100037", "name": "100037", "msg": "SQLi Attempt", "operand": "\\Wsleep\\W?\\(\\W?\\d+\\W?\\)", "category": "sqli", "subcategory": "built-in function invocation", "risk": 4}, {"id": "100038", "name": "100038", "msg": "XSS Attempt (Closing Tags)", "operand": ".*<[- ~]{4,}>", "category": "xss", "subcategory": "tag insertion", "risk": 4}, {"id": "100039", "name": "100039", "msg": "XSS Attempt (HTML Tags Injection)", "operand": "</?(.+\\W)?(address|area|article|aside|audio|base|br|bdi|bdo|blockquote|body|button|canvas|caption|cite|code|col|colgroup|command|data|datalist|del|details|dfn|div|embed|fieldset|figcaption|figure|footer|form|head|header|hgroup|html|iframe|img|input|ins|keygen|label|legend|link|main|map|mark|math|menu|meta|meter|nav|noscript|object|optgroup|option|output|param|pre|progress|ruby|samp|script|section|select|small|source|span|strong|style|summary|table|tbody|textarea|tfoot|thead|time|title|track|var|video|wbr)[\\W]", "category": "xss", "subcategory": "tag insertion", "risk": 4}, {"id": "100040", "name": "100040", "msg": "XSS Attempt (Inline Javascript Injection)", "operand": "javascript.*:", "category": "xss", "subcategory": "xss", "risk": 4}, {"id": "100041", "name": "100041", "msg": "XSS Attempt (Inline Javascript Injection)", "operand": ".*\\W(function|alert|prompt|eval)\\W?.*\\(.*\\).*", "category": "xss", "subcategory": "xss", "risk": 4}, {"id": "100042", "name": "100042", "msg": "XSS Attempt (Inline Javascript Injection)", "operand": "(shell:|\\.fromcharcode)", "category": "xss", "subcategory": "xss", "risk": 4}, {"id": "100043", "name": "100043", "msg": "XSS Attempt (Inline Javascript Event Handler Injection)", "operand": "\\bon(abort|blur|change|click|dblclick|dragdrop|error|focus|keydown|keypress|keyup|load|mousedown|mousemove|mouseout|mouseover|mouseup|move|readystatechange|reset|resize|select|submit|unload)\\b\\W*?=", "category": "xss", "subcategory": "xss", "risk": 4}, {"id": "100044", "name": "100044", "msg": "XSS Attempt (Comment Content)", "operand": "<!--", "category": "xss", "subcategory": "xss", "risk": 4}, {"id": "100045", "name": "100045", "msg": "XSS Attempt (-moz-binding)", "operand": "-moz-binding\\:", "category": "xss", "subcategory": "xss", "risk": 4}, {"id": "100046", "name": "100046", "msg": "XSS Attempt (resource loading)", "operand": "['\"=;]res\\:.*?[\\|/]", "category": "xss", "subcategory": "xss", "risk": 4}, {"id": "100047", "name": "100047", "msg": "XSS Attempt (Meta Programming)", "operand": "\\.(call|apply)\\W.*(this|window|document|name|body|location)", "category": "xss", "subcategory": "xss", "risk": 4}, {"id": "100048", "name": "100048", "msg": "XSS Attempt (Closing Tags)", "operand": "('|\")>.*<!", "category": "xss", "subcategory": "xss", "risk": 4}, {"id": "100049", "name": "100049", "msg": "XSS Attempt (anchor, img or script)", "operand": "<\\s*(a|img|script)\\s+(href|src)", "category": "xss", "subcategory": "xss", "risk": 4}, {"id": "100050", "name": "100050", "msg": "XSS Attempt (anchor, img or script)", "operand": "<\\s*(\\w+).*\\s+(href|src)\\s*=", "category": "xss", "subcategory": "xss", "risk": 4}, {"id": "100051", "name": "100051", "msg": "RFI/LFI/OSCI", "operand": "(\\\\.\\.){2,}", "category": "generic", "subcategory": "generic", "risk": 4}, {"id": "100052", "name": "100052", "msg": "RFI/LFI/OSCI", "operand": "^/(-|\\.|~)", "category": "generic", "subcategory": "generic", "risk": 4}, {"id": "100053", "name": "100053", "msg": "RFI/LFI/OSCI", "operand": "^/[\\(\\)]", "category": "generic", "subcategory": "generic", "risk": 4}, {"id": "100054", "name": "100054", "msg": "RFI/LFI/OSCI", "operand": "^/\\{\\d+\\}", "category": "generic", "subcategory": "generic", "risk": 4}, {"id": "100055", "name": "100055", "msg": "RFI/LFI/OSCI", "operand": "^///", "category": "generic", "subcategory": "generic", "risk": 4}, {"id": "100056", "name": "100056", "msg": "RFI/LFI/OSCI", "operand": "^/(\\\\.){3,}", "category": "generic", "subcategory": "generic", "risk": 4}, {"id": "100057", "name": "100057", "msg": "RFI/LFI/OSCI", "operand": "^/about:.+", "category": "generic", "subcategory": "generic", "risk": 4}, {"id": "100058", "name": "100058", "msg": "RFI/LFI/OSCI", "operand": "^/(~|_)?admin((_|-).*)?/", "category": "generic", "subcategory": "generic", "risk": 4}, {"id": "100059", "name": "100059", "msg": "RFI/LFI/OSCI", "operand": "^/admisapi/", "category": "generic", "subcategory": "generic", "risk": 4}, {"id": "100060", "name": "100060", "msg": "RFI/LFI/OSCI", "operand": "/adodb/", "category": "generic", "subcategory": "generic", "risk": 4}, {"id": "100061", "name": "100061", "msg": "RFI/LFI/OSCI", "operand": "/advwebadmin/", "category": "generic", "subcategory": "generic", "risk": 4}, {"id": "100062", "name": "100062", "msg": "RFI/LFI/OSCI", "operand": "/adxmlrpc.php", "category": "generic", "subcategory": "generic", "risk": 4}, {"id": "100063", "name": "100063", "msg": "RFI/LFI/OSCI", "operand": "/db/mysql/", "category": "generic", "subcategory": "generic", "risk": 4}, {"id": "100064", "name": "100064", "msg": "RFI/LFI/OSCI", "operand": "/apache/", "category": "generic", "subcategory": "generic", "risk": 4}, {"id": "100065", "name": "100065", "msg": "RFI/LFI/OSCI", "operand": "/.*\\.inc\\.php.*", "category": "generic", "subcategory": "generic", "risk": 4}, {"id": "100066", "name": "100066", "msg": "RFI/LFI/OSCI", "operand": "~.+\\.(bak|copy|old|swp|tmp.*)", "category": "generic", "subcategory": "generic", "risk": 4}, {"id": "100067", "name": "100067", "msg": "RFI/LFI/OSCI", "operand": "/win.ini", "category": "generic", "subcategory": "generic", "risk": 4}, {"id": "100068", "name": "100068", "msg": "RFI/LFI/OSCI", "operand": "/passwd", "category": "generic", "subcategory": "generic", "risk": 4}, {"id": "100069", "name": "100069", "msg": "RFI/LFI/OSCI", "operand": "/f?cgi-bin/_?(admin|config|include|sh|shell|global)", "category": "generic", "subcategory": "generic", "risk": 4}, {"id": "100070", "name": "100070", "msg": "RFI/LFI/OSCI", "operand": "/f?cgi-bin/.+\\.(ini|dat|dll|pl|exe|asp|xml|cgi|mdb|dat|php|php3|perl|aspx|html|bz2|7z|bz2|gz|jar|rar|tar|tgz|war|z|zip)", "category": "generic", "subcategory": "generic", "risk": 4}, {"id": "100071", "name": "100071", "msg": "RFI/LFI/OSCI", "operand": "/conf/ssl/", "category": "generic", "subcategory": "generic", "risk": 4}, {"id": "100072", "name": "100072", "msg": "RFI/LFI/OSCI", "operand": "/crypto/", "category": "generic", "subcategory": "generic", "risk": 4}, {"id": "100073", "name": "100073", "msg": "RFI/LFI/OSCI", "operand": "\\:\\:\\$DATA", "category": "generic", "subcategory": "generic", "risk": 4}, {"id": "100074", "name": "100074", "msg": "RFI/LFI/OSCI", "operand": "/fbsd/", "category": "generic", "subcategory": "generic", "risk": 4}, {"id": "100075", "name": "100075", "msg": "RFI/LFI/OSCI", "operand": "/hsx.cgi", "category": "generic", "subcategory": "generic", "risk": 4}, {"id": "100076", "name": "100076", "msg": "RFI/LFI/OSCI", "operand": "/ht/(bin|docs)", "category": "generic", "subcategory": "generic", "risk": 4}, {"id": "100077", "name": "100077", "msg": "RFI/LFI/OSCI", "operand": "/\\.htaccess", "category": "generic", "subcategory": "generic", "risk": 4}, {"id": "100078", "name": "100078", "msg": "RFI/LFI/OSCI", "operand": "/iis(admin|admpwd|protect|samples)", "category": "generic", "subcategory": "generic", "risk": 4}, {"id": "100080", "name": "100080", "msg": "RFI/LFI/OSCI", "operand": "/inc/.+.php", "category": "generic", "subcategory": "generic", "risk": 4}, {"id": "100081", "name": "100081", "msg": "RFI/LFI/OSCI", "operand": "/info2www", "category": "generic", "subcategory": "generic", "risk": 4}, {"id": "100082", "name": "100082", "msg": "RFI/LFI/OSCI", "operand": "/info.dat", "category": "generic", "subcategory": "generic", "risk": 4}, {"id": "100083", "name": "100083", "msg": "RFI/LFI/OSCI", "operand": "/.git/", "category": "generic", "subcategory": "generic", "risk": 4}, {"id": "100084", "name": "100084", "msg": "RFI/LFI/OSCI", "operand": "/gitweb", "category": "generic", "subcategory": "generic", "risk": 4}, {"id": "100085", "name": "100085", "msg": "RFI/LFI/OSCI", "operand": "/mail/(admin|atmail)", "category": "generic", "subcategory": "generic", "risk": 4}, {"id": "100086", "name": "100086", "msg": "RFI/LFI/OSCI", "operand": "/mailbox.php3", "category": "generic", "subcategory": "generic", "risk": 4}, {"id": "100087", "name": "100087", "msg": "RFI/LFI/OSCI", "operand": "/mail(file)?.cgi", "category": "generic", "subcategory": "generic", "risk": 4}, {"id": "100088", "name": "100088", "msg": "RFI/LFI/OSCI", "operand": "/mailgu(ard|st)/", "category": "generic", "subcategory": "generic", "risk": 4}, {"id": "100089", "name": "100089", "msg": "RFI/LFI/OSCI", "operand": "/mail/(inc|src)/", "category": "generic", "subcategory": "generic", "risk": 4}, {"id": "100090", "name": "100090", "msg": "RFI/LFI/OSCI", "operand": "/maillist/", "category": "generic", "subcategory": "generic", "risk": 4}, {"id": "100091", "name": "100091", "msg": "RFI/LFI/OSCI", "operand": "/mail_log_files/", "category": "generic", "subcategory": "generic", "risk": 4}, {"id": "100092", "name": "100092", "msg": "RFI/LFI/OSCI", "operand": "/mailnews.cgi", "category": "generic", "subcategory": "generic", "risk": 4}, {"id": "100093", "name": "100093", "msg": "RFI/LFI/OSCI", "operand": "/mail\\.php", "category": "generic", "subcategory": "generic", "risk": 4}, {"id": "100094", "name": "100094", "msg": "RFI/LFI/OSCI", "operand": "/mailpost.exe", "category": "generic", "subcategory": "generic", "risk": 4}, {"id": "100095", "name": "100095", "msg": "RFI/LFI/OSCI", "operand": "/mail(man|root|scanner|-secure|secure|server|view|watch)", "category": "generic", "subcategory": "generic", "risk": 4}, {"id": "100096", "name": "100096", "msg": "RFI/LFI/OSCI", "operand": "/_maincfgret.cgi", "category": "generic", "subcategory": "generic", "risk": 4}, {"id": "100097", "name": "100097", "msg": "RFI/LFI/OSCI", "operand": "/main.cgi", "category": "generic", "subcategory": "generic", "risk": 4}, {"id": "100098", "name": "100098", "msg": "RFI/LFI/OSCI", "operand": "/main/inc/lib/", "category": "generic", "subcategory": "generic", "risk": 4}, {"id": "100099", "name": "100099", "msg": "RFI/LFI/OSCI", "operand": "/nettracker/", "category": "generic", "subcategory": "generic", "risk": 4}, {"id": "100100", "name": "100100", "msg": "RFI/LFI/OSCI", "operand": "/netutils", "category": "generic", "subcategory": "generic", "risk": 4}, {"id": "100101", "name": "100101", "msg": "RFI/LFI/OSCI", "operand": "/_old/", "category": "generic", "subcategory": "generic", "risk": 4}, {"id": "100102", "name": "100102", "msg": "RFI/LFI/OSCI", "operand": "/old_files/", "category": "generic", "subcategory": "generic", "risk": 4}, {"id": "100103", "name": "100103", "msg": "RFI/LFI/OSCI", "operand": "/oldfiles/", "category": "generic", "subcategory": "generic", "risk": 4}, {"id": "100104", "name": "100104", "msg": "RFI/LFI/OSCI", "operand": "/old/wp-admin/", "category": "generic", "subcategory": "generic", "risk": 4}, {"id": "100105", "name": "100105", "msg": "RFI/LFI/OSCI", "operand": "/_vti", "category": "generic", "subcategory": "generic", "risk": 4}, {"id": "100106", "name": "100106", "msg": "RFI/LFI/OSCI", "operand": "^/'", "category": "generic", "subcategory": "generic", "risk": 4}, {"id": "100107", "name": "100107", "msg": "admin area", "operand": "^/admin", "category": "generic", "subcategory": "generic", "risk": 4}, {"id": "100109", "name": "100109", "msg": "RFI/LFI/OSCI", "operand": "\\\\\\.", "category": "generic", "subcategory": "generic", "risk": 4}, {"id": "100110", "name": "100110", "msg": "PHP Eval/Exec Family", "operand": "([$@{}()\\[\\]].*){8,}", "category": "generic", "subcategory": "generic", "risk": 4}, {"id": "100111", "name": "100111", "msg": "Control chars only", "operand": "^[\\[\\]$;.\"(),'`{}]{7,}$", "category": "generic", "subcategory": "generic", "risk": 4}, {"id": "100112", "name": "100112", "msg": "system resource", "operand": "/\\.(\\w|\\.|-)+/?", "category": "generic", "subcategory": "generic", "risk": 4}, {"id": "100113", "name": "100113", "msg": "system resource", "operand": "%20onload=", "category": "generic", "subcategory": "generic", "risk": 4}, {"id": "100114", "name": "100114", "msg": "system resource", "operand": "%3e%3c", "category": "generic", "subcategory": "generic", "risk": 4}, {"id": "100115", "name": "100115", "msg": "system resource", "operand": "\\);}}--></script><script", "category": "generic", "subcategory": "generic", "risk": 4}, {"id": "100116", "name": "100116", "msg": "system resource", "operand": "../../../../../", "category": "generic", "subcategory": "generic", "risk": 4}, {"id": "100117", "name": "100117", "msg": "system resource", "operand": "/.../.././../", "category": "generic", "subcategory": "generic", "risk": 4}, {"id": "100118", "name": "100118", "msg": "system resource", "operand": "/.htaccess", "category": "generic", "subcategory": "generic", "risk": 4}, {"id": "100119", "name": "100119", "msg": "system resource", "operand": "//../..//..", "category": "generic", "subcategory": "generic", "risk": 4}, {"id": "100120", "name": "100120", "msg": "system resource", "operand": "/Acunetix", "category": "generic", "subcategory": "generic", "risk": 4}, {"id": "100121", "name": "100121", "msg": "system resource", "operand": "/acunetix", "category": "generic", "subcategory": "generic", "risk": 4}, {"id": "100122", "name": "100122", "msg": "system resource", "operand": "/ppim/email/root.email", "category": "generic", "subcategory": "generic", "risk": 4}, {"id": "100123", "name": "100123", "msg": "system resource", "operand": "/ppim/password.dat", "category": "generic", "subcategory": "generic", "risk": 4}, {"id": "100124", "name": "100124", "msg": "system resource", "operand": "/var/www/", "category": "generic", "subcategory": "generic", "risk": 4}, {"id": "100125", "name": "100125", "msg": "system resource", "operand": "/~1/", "category": "generic", "subcategory": "generic", "risk": 4}, {"id": "100126", "name": "100126", "msg": "system resource", "operand": "/~admin/", "category": "generic", "subcategory": "generic", "risk": 4}, {"id": "100127", "name": "100127", "msg": "system resource", "operand": "/~log/", "category": "generic", "subcategory": "generic", "risk": 4}, {"id": "100128", "name": "100128", "msg": "system resource", "operand": "/~nobody/etc/passwd", "category": "generic", "subcategory": "generic", "risk": 4}, {"id": "100129", "name": "100129", "msg": "system resource", "operand": "/~root/", "category": "generic", "subcategory": "generic", "risk": 4}, {"id": "100130", "name": "100130", "msg": "system resource", "operand": "/~stats/", "category": "generic", "subcategory": "generic", "risk": 4}, {"id": "100131", "name": "100131", "msg": "system resource", "operand": "/~webstats/", "category": "generic", "subcategory": "generic", "risk": 4}, {"id": "100132", "name": "100132", "msg": "system resource", "operand": "/~wsdocs/", "category": "generic", "subcategory": "generic", "risk": 4}, {"id": "100133", "name": "100133", "msg": "system resource", "operand": "appscan_fingerprint", "category": "generic", "subcategory": "generic", "risk": 4}, {"id": "100134", "name": "100134", "msg": "system resource", "operand": "boot.ini", "category": "generic", "subcategory": "generic", "risk": 4}, {"id": "100135", "name": "100135", "msg": "system resource", "operand": "cmd.exe", "category": "generic", "subcategory": "generic", "risk": 4}, {"id": "100136", "name": "100136", "msg": "system resource", "operand": "code=phold", "category": "generic", "subcategory": "generic", "risk": 4}, {"id": "100137", "name": "100137", "msg": "system resource", "operand": "document.cookie", "category": "generic", "subcategory": "generic", "risk": 4}, {"id": "100138", "name": "100138", "msg": "system resource", "operand": "etc/passwd", "category": "generic", "subcategory": "generic", "risk": 4}, {"id": "100139", "name": "100139", "msg": "system resource", "operand": "global.asa", "category": "generic", "subcategory": "generic", "risk": 4}, {"id": "100140", "name": "100140", "msg": "system resource", "operand": "htaccess", "category": "generic", "subcategory": "generic", "risk": 4}, {"id": "100141", "name": "100141", "msg": "system resource", "operand": "modtest", "category": "generic", "subcategory": "generic", "risk": 4}, {"id": "100142", "name": "100142", "msg": "system resource", "operand": "nessustest", "category": "generic", "subcategory": "generic", "risk": 4}, {"id": "100143", "name": "100143", "msg": "system resource", "operand": "php_info()", "category": "generic", "subcategory": "generic", "risk": 4}, {"id": "100144", "name": "100144", "msg": "system resource", "operand": "phpinfo()", "category": "generic", "subcategory": "generic", "risk": 4}, {"id": "100145", "name": "100145", "msg": "system resource", "operand": "rfi?..", "category": "generic", "subcategory": "generic", "risk": 4}, {"id": "100146", "name": "100146", "msg": "system resource", "operand": "system.ini", "category": "generic", "subcategory": "generic", "risk": 4}, {"id": "100147", "name": "100147", "msg": "system resource", "operand": "windows/win.ini", "category": "generic", "subcategory": "generic", "risk": 4}, {"id": "100148", "name": "100148", "msg": "system resource", "operand": "Xx<XaXaXXaXaX>xX", "category": "generic", "subcategory": "generic", "risk": 4}, {"id": "100149", "name": "100149", "msg": "system resource", "operand": " & dir", "category": "generic", "subcategory": "generic", "risk": 4}, {"id": "100150", "name": "100150", "msg": "system resource", "operand": "';\",\\)`", "category": "generic", "subcategory": "generic", "risk": 4}, {"id": "100151", "name": "100151", "msg": "OSCI (OS Command Injection) Attempt", "operand": "(&&|\\|\\||;|`)\\s*?(arch|ash|awk|base64|basename|bash|bc|bsh|bunzip2|cat|chcon|chgrp|chmod|chown|chroot|cjpeg|cksum|clear|comm|configure|cp|cpio|csh|csplit|curl|cut|date|dc|dd|df|diff|diff3|dig|dir|dircolors|dirname|djpeg|dmesg|dnsdomainname|doexec|domainname|dos2unix|du|dumpkeys|echo|ed|egrep|eject|elinks|env|ex|expand|expr|ext|factor|false|fdisk|fgrep|find|finger|fixps|fmt|fold|free|gawk|grep|groups|gtar|gunzip|gzip|halt|hdparm|head|hell|history|hostid|hostname|httpd|id|identify|ifconfig|igawk|install|ipcalc|join|kbd_mode|kill|last|lastlog|link|links|ln|loadkeys|locate|login|logname|look|ls|lsmod|lynx|mac2unix|mail|man|manweb|md5sum|mdu|mkdir|mkfifo|mkfs|mknod|mktemp|more|mount|mt|mtr|mv|namei|nano|nc|ncftp|nedit-nc|netstat|nice|nisdomainname|nl|nohup|nslookup|od|paste|pathchk|pdf2dsc|pdf2ps|pdfinfo|pdftotext|perl|pgawk|pico|pine|ping|ping6|pinky|pr|printenv|printf|ps|ps2ascii|ps2epsi|ps2frag|ps2pdf|ps2pdf12|ps2pdf13|ps2pdf14|ps2pdfwr|ps2pk|ps2ps|psbook|ptx|pwd|quota|readelf|readlink|reboot|red|rename|resize|rm|rmdir|rpm|runcon|rundig|rvi|sed|seq|gid|serial|uid|setfont|sfdisk|sftp|sh|sha1sum|sha224sum|sha256sum|sha384sum|sha512sum|shred|shuf|sleep|slocate|sort|split|ssh|stat|stty|stty cooked|stty raw|su|sum|switchdesk|sync|tac|tail|tar|tcsh|tee|telnet|test|time|timeout|tr|tracepath|tracepath6|traceroute|traceroute6|tree|true|truncate|tsort|tty|umask|umount|uname|unexpand|unicode_start|unicode_stop|uniq|unlink|ungid|unuid|untar|unzip|updatedb|uptime|useradd|users|usleep|vdir|viwc|wget|is|whereis|which|who|whoami|whois|xinit|xpdf|xrandr|yes|ypdomainname|zcat|zip|zipinfo)(\\s|;|&|`|#|$)", "category": "osci", "subcategory": "osci", "risk": 4}, {"id": "100152", "name": "100152", "msg": "OSCI (OS Command Injection) Attempt", "operand": "(arch|ash|awk|base64|basename|bash|bc|bsh|bunzip2|cat|chcon|chgrp|chmod|chown|chroot|cjpeg|cksum|clear|comm|configure|cp|cpio|csh|csplit|curl|cut|date|dc|dd|df|diff|diff3|dig|dir|dircolors|dirname|djpeg|dmesg|dnsdomainname|doexec|domainname|dos2unix|du|dumpkeys|echo|ed|egrep|eject|elinks|env|ex|expand|expr|ext|factor|false|fdisk|fgrep|find|finger|fixps|fmt|fold|free|gawk|grep|groups|gtar|gunzip|gzip|halt|hdparm|head|hell|history|hostid|hostname|httpd|id|identify|ifconfig|igawk|install|ipcalc|join|kbd_mode|kill|last|lastlog|link|links|ln|loadkeys|locate|login|logname|look|ls|lsmod|lynx|mac2unix|mail|man|manweb|md5sum|mdu|mkdir|mkfifo|mkfs|mknod|mktemp|more|mount|mt|mtr|mv|namei|nano|nc|ncftp|nedit-nc|netstat|nice|nisdomainname|nl|nohup|nslookup|od|paste|pathchk|pdf2dsc|pdf2ps|pdfinfo|pdftotext|perl|pgawk|pico|pine|ping|ping6|pinky|pr|printenv|printf|ps|ps2ascii|ps2epsi|ps2frag|ps2pdf|ps2pdf12|ps2pdf13|ps2pdf14|ps2pdfwr|ps2pk|ps2ps|psbook|ptx|pwd|quota|readelf|readlink|reboot|red|rename|resize|rm|rmdir|rpm|runcon|rundig|rvi|sed|seq|gid|serial|uid|setfont|sfdisk|sftp|sh|sha1sum|sha224sum|sha256sum|sha384sum|sha512sum|shred|shuf|sleep|slocate|sort|split|ssh|stat|stty|stty cooked|stty raw|su|sum|switchdesk|sync|tac|tail|tar|tcsh|tee|telnet|test|time|timeout|tr|tracepath|tracepath6|traceroute|traceroute6|tree|true|truncate|tsort|tty|umask|umount|uname|unexpand|unicode_start|unicode_stop|uniq|unlink|ungid|unuid|untar|unzip|updatedb|uptime|useradd|users|usleep|vdir|viwc|wget|is|whereis|which|who|whoami|whois|xinit|xpdf|xrandr|yes|ypdomainname|zcat|zip|zipinfo)\\s+(-+[a-z]+)", "category": "osci", "subcategory": "osci", "risk": 4}, {"id": "100153", "name": "100153", "msg": "OSCI (OS Command Injection) Attempt", "operand": "(&&|\\|\\||;|`)\\s*?(arch|ash|awk|base64|basename|bash|bc|bsh|bunzip2|cat|chcon|chgrp|chmod|chown|chroot|cjpeg|cksum|clear|comm|configure|cp|cpio|csh|csplit|curl|cut|date|dc|dd|df|diff|diff3|dig|dir|dircolors|dirname|djpeg|dmesg|dnsdomainname|doexec|domainname|dos2unix|du|dumpkeys|echo|ed|egrep|eject|elinks|env|ex|expand|expr|ext|factor|false|fdisk|fgrep|find|finger|fixps|fmt|fold|free|gawk|grep|groups|gtar|gunzip|gzip|halt|hdparm|head|hell|history|hostid|hostname|httpd|id|identify|ifconfig|igawk|install|ipcalc|join|kbd_mode|kill|last|lastlog|link|links|ln|loadkeys|locate|login|logname|look|ls|lsmod|lynx|mac2unix|mail|man|manweb|md5sum|mdu|mkdir|mkfifo|mkfs|mknod|mktemp|more|mount|mt|mtr|mv|namei|nano|nc|ncftp|nedit-nc|netstat|nice|nisdomainname|nl|nohup|nslookup|od|paste|pathchk|pdf2dsc|pdf2ps|pdfinfo|pdftotext|perl|pgawk|pico|pine|ping|ping6|pinky|pr|printenv|printf|ps|ps2ascii|ps2epsi|ps2frag|ps2pdf|ps2pdf12|ps2pdf13|ps2pdf14|ps2pdfwr|ps2pk|ps2ps|psbook|ptx|pwd|quota|readelf|readlink|reboot|red|rename|resize|rm|rmdir|rpm|runcon|rundig|rvi|sed|seq|gid|serial|uid|setfont|sfdisk|sftp|sh|sha1sum|sha224sum|sha256sum|sha384sum|sha512sum|shred|shuf|sleep|slocate|sort|split|ssh|stat|stty|stty cooked|stty raw|su|sum|switchdesk|sync|tac|tail|tar|tcsh|tee|telnet|test|time|timeout|tr|tracepath|tracepath6|traceroute|traceroute6|tree|true|truncate|tsort|tty|umask|umount|uname|unexpand|unicode_start|unicode_stop|uniq|unlink|ungid|unuid|untar|unzip|updatedb|uptime|useradd|users|usleep|vdir|viwc|wget|is|whereis|which|who|whoami|whois|xinit|xpdf|xrandr|yes|ypdomainname|zcat|zip|zipinfo)\\s+((-+[a-z]+)|(/\\w){2,})", "category": "osci", "subcategory": "osci", "risk": 4}, {"id": "100154", "name": "100154", "msg": "OSCI (OS Command Injection) Attempt", "operand": "(exec|popen|system|os\\.command|shell|escapeshellcmd)\\(.*\\)", "category": "osci", "subcategory": "osci", "risk": 4}, {"id": "100155", "name": "100155", "msg": "OSCI (OS Command Injection) Attempt", "operand": "(arch|ash|awk|base64|basename|bash|bc|bsh|bunzip2|cat|chcon|chgrp|chmod|chown|chroot|cjpeg|cksum|clear|comm|configure|cp|cpio|csh|csplit|curl|cut|date|dc|dd|df|diff|diff3|dig|dir|dircolors|dirname|djpeg|dmesg|dnsdomainname|doexec|domainname|dos2unix|du|dumpkeys|echo|ed|egrep|eject|elinks|env|ex|expand|expr|ext|factor|false|fdisk|fgrep|find|finger|fixps|fmt|fold|free|gawk|grep|groups|gtar|gunzip|gzip|halt|hdparm|head|hell|history|hostid|hostname|httpd|id|identify|ifconfig|igawk|install|ipcalc|join|kbd_mode|kill|last|lastlog|link|links|ln|loadkeys|locate|login|logname|look|ls|lsmod|lynx|mac2unix|mail|man|manweb|md5sum|mdu|mkdir|mkfifo|mkfs|mknod|mktemp|more|mount|mt|mtr|mv|namei|nano|nc|ncftp|nedit-nc|netstat|nice|nisdomainname|nl|nohup|nslookup|od|paste|pathchk|pdf2dsc|pdf2ps|pdfinfo|pdftotext|perl|pgawk|pico|pine|ping|ping6|pinky|pr|printenv|printf|ps|ps2ascii|ps2epsi|ps2frag|ps2pdf|ps2pdf12|ps2pdf13|ps2pdf14|ps2pdfwr|ps2pk|ps2ps|psbook|ptx|pwd|quota|readelf|readlink|reboot|red|rename|resize|rm|rmdir|rpm|runcon|rundig|rvi|sed|seq|gid|serial|uid|setfont|sfdisk|sftp|sh|sha1sum|sha224sum|sha256sum|sha384sum|sha512sum|shred|shuf|sleep|slocate|sort|split|ssh|stat|stty|stty cooked|stty raw|su|sum|switchdesk|sync|tac|tail|tar|tcsh|tee|telnet|test|time|timeout|tr|tracepath|tracepath6|traceroute|traceroute6|tree|true|truncate|tsort|tty|umask|umount|uname|unexpand|unicode_start|unicode_stop|uniq|unlink|ungid|unuid|untar|unzip|updatedb|uptime|useradd|users|usleep|vdir|viwc|wget|is|whereis|which|who|whoami|whois|xinit|xpdf|xrandr|yes|ypdomainname|zcat|zip|zipinfo)(\\s+(-|&&|\\|\\||;|>|<).*){2,}[ -~]", "category": "osci", "subcategory": "osci", "risk": 4}, {"id": "100156", "name": "100156", "msg": "OSCI (OS Command Injection) Attempt", "operand": ";.*\\$\\((arch|ash|awk|base64|basename|bash|bc|bsh|bunzip2|cat|chcon|chgrp|chmod|chown|chroot|cjpeg|cksum|clear|comm|configure|cp|cpio|csh|csplit|curl|cut|date|dc|dd|df|diff|diff3|dig|dir|dircolors|dirname|djpeg|dmesg|dnsdomainname|doexec|domainname|dos2unix|du|dumpkeys|echo|ed|egrep|eject|elinks|env|ex|expand|expr|ext|factor|false|fdisk|fgrep|find|finger|fixps|fmt|fold|free|gawk|grep|groups|gtar|gunzip|gzip|halt|hdparm|head|hell|history|hostid|hostname|httpd|id|identify|ifconfig|igawk|install|ipcalc|join|kbd_mode|kill|last|lastlog|link|links|ln|loadkeys|locate|login|logname|look|ls|lsmod|lynx|mac2unix|mail|man|manweb|md5sum|mdu|mkdir|mkfifo|mkfs|mknod|mktemp|more|mount|mt|mtr|mv|namei|nano|nc|ncftp|nedit-nc|netstat|nice|nisdomainname|nl|nohup|nslookup|od|paste|pathchk|pdf2dsc|pdf2ps|pdfinfo|pdftotext|perl|pgawk|pico|pine|ping|ping6|pinky|pr|printenv|printf|ps|ps2ascii|ps2epsi|ps2frag|ps2pdf|ps2pdf12|ps2pdf13|ps2pdf14|ps2pdfwr|ps2pk|ps2ps|psbook|ptx|pwd|quota|readelf|readlink|reboot|red|rename|resize|rm|rmdir|rpm|runcon|rundig|rvi|sed|seq|gid|serial|uid|setfont|sfdisk|sftp|sh|sha1sum|sha224sum|sha256sum|sha384sum|sha512sum|shred|shuf|sleep|slocate|sort|split|ssh|stat|stty|stty cooked|stty raw|su|sum|switchdesk|sync|tac|tail|tar|tcsh|tee|telnet|test|time|timeout|tr|tracepath|tracepath6|traceroute|traceroute6|tree|true|truncate|tsort|tty|umask|umount|uname|unexpand|unicode_start|unicode_stop|uniq|unlink|ungid|unuid|untar|unzip|updatedb|uptime|useradd|users|usleep|vdir|viwc|wget|is|whereis|which|who|whoami|whois|xinit|xpdf|xrandr|yes|ypdomainname|zcat|zip|zipinfo).*\\)", "category": "osci", "subcategory": "osci", "risk": 4}, {"id": "100157", "name": "100157", "msg": "XSS Attempt (Win OSCI)", "operand": "[A-Za-z]\\:.+\\.(exe|bat|cmd|dll)", "category": "xss", "subcategory": "xss", "risk": 4}, {"id": "100158", "name": "100158", "msg": "XSS Attempt (Win OSCI)", "operand": "\\w\\.(exe|bat|cmd|dll|sh|bash)($|(\\?.*))", "category": "xss", "subcategory": "xss", "risk": 4}, {"id": "100159", "name": "100159", "msg": "XSS Attempt (Closing Tags)", "operand": "(\\s|\"|')(jscript|onsubmit|copyparentfolder|document|javascript|meta|onchange|onmove|onkeydown|onkeyup|activexobject|onerror|onmouseup|ecmascript|bexpression|onmouseover|vbscript:|<!\\[cdata\\[|http:|.innerhtml|settimeout|shell:|onabort|asfunction:|onkeypress|onmousedown|onclick|.fromcharcode|background-image:|x-javascript|ondragdrop|onblur|mocha:|javascript:|onfocus|lowsrc|getparentfolder|onresize|@import|alert|script|onselect|onmouseout|application|onmousemove|background|.execscript|livescript:|vbscript|getspecialfolder|.addimport|<iframe|onunload|createtextrange|<input|onload)(\\s|=)", "category": "xss", "subcategory": "tag insertion", "risk": 4}, {"id": "100160", "name": "100160", "msg": "XSS Attempt (anchor, img or script)", "operand": "%3c.+%3e.+%3c%2f.+%3e", "category": "xss", "subcategory": "xss", "risk": 4}, {"id": "100161", "name": "100161", "msg": "XSS Attempt (anchor, img or script)", "operand": "%3c.+%2f%3e", "category": "xss", "subcategory": "xss", "risk": 4}]
-=======
 [
   {
     "id": "100000",
     "name": "100000",
     "msg": "SQLi Attempt (Conditional Operator Detected)",
     "operand": "\\s(and|or)\\s+\\d+\\s+.*between\\s.*\\d+\\s+and\\s+\\d+.*",
-    "risk": 5,
-    "category": "sqli",
-    "subcategory": "statement injection"
+    "category": "sqli",
+    "subcategory": "statement injection",
+    "risk": 5
   },
   {
     "id": "100001",
     "name": "100001",
     "msg": "SQLi Attempt (Conditional Operator Detected)",
     "operand": "\\s(and|or)\\s+[\"']\\w+[\"']\\s+.*between\\s.*[\"']\\w+[\"']\\s+and\\s+[\"']\\w+.*",
-    "risk": 5,
-    "category": "sqli",
-    "subcategory": "statement injection"
+    "category": "sqli",
+    "subcategory": "statement injection",
+    "risk": 5
   },
   {
     "id": "100002",
     "name": "100002",
     "msg": "SQLi Attempt (Conditional Operator Detected)",
     "operand": "\\W(\\s*)?(and|or)\\s.*('|\").+('|\")(\\s+)?(=|>|<|>=|<=).*('|\").+",
-    "risk": 5,
-    "category": "sqli",
-    "subcategory": "statement injection"
+    "category": "sqli",
+    "subcategory": "statement injection",
+    "risk": 5
   },
   {
     "id": "100003",
     "name": "100003",
     "msg": "SQLi Attempt (Conditional Operator Detected)",
     "operand": "\\W(\\s*)?(and|or)\\s.*\\w.*(=|>|<|>=|<=).*\\w",
-    "risk": 5,
-    "category": "sqli",
-    "subcategory": "statement injection"
+    "category": "sqli",
+    "subcategory": "statement injection",
+    "risk": 5
   },
   {
     "id": "100004",
     "name": "100004",
     "msg": "SQLi Attempt (Conditional Operator Detected)",
     "operand": ".*\\W(\\s*)?(and|or)\\s.+(r?like)\\s.*['\"]((%\\w|\\w%)|.+).*",
-    "risk": 5,
-    "category": "sqli",
-    "subcategory": "statement injection"
+    "category": "sqli",
+    "subcategory": "statement injection",
+    "risk": 5
   },
   {
     "id": "100005",
     "name": "100005",
     "msg": "SQLi Attempt (Conditional Operator Detected)",
     "operand": "\\W(\\s*)?(and|or)\\s.*\\d+.*(=|>|<|>=|<=).*\\d+",
-    "risk": 5,
-    "category": "sqli",
-    "subcategory": "statement injection"
+    "category": "sqli",
+    "subcategory": "statement injection",
+    "risk": 5
   },
   {
     "id": "100006",
     "name": "100006",
     "msg": "SQLi Attempt (SQL Command Detected)",
     "operand": "((\"|')\\s|;).*(drop|create)\\s+(table|function)\\s+.+",
-    "risk": 5,
-    "category": "sqli",
-    "subcategory": "statement injection"
+    "category": "sqli",
+    "subcategory": "statement injection",
+    "risk": 5
   },
   {
     "id": "100007",
     "name": "100007",
     "msg": "SQLi Attempt (SQL Command Detected)",
     "operand": "(\"|'|\\s|;)delete\\s+from\\s+.+(--|'|\"|;)",
-    "risk": 5,
-    "category": "sqli",
-    "subcategory": "statement injection"
+    "category": "sqli",
+    "subcategory": "statement injection",
+    "risk": 5
   },
   {
     "id": "100008",
     "name": "100008",
     "msg": "SQLi Attempt (SQL Command Detected)",
     "operand": "('|\"|;)(\\s+)?select\\s+(\\*|((`|\")?\\w+(`|\")?,\\s){1,}).+\\s+from\\s+",
-    "risk": 5,
-    "category": "sqli",
-    "subcategory": "statement injection"
+    "category": "sqli",
+    "subcategory": "statement injection",
+    "risk": 5
   },
   {
     "id": "100009",
     "name": "100009",
     "msg": "SQLi Attempt (SQL Command Detected)",
     "operand": "('|\"|;)(\\s+)?select\\s+.+\\s+from",
-    "risk": 5,
-    "category": "sqli",
-    "subcategory": "statement injection"
+    "category": "sqli",
+    "subcategory": "statement injection",
+    "risk": 5
   },
   {
     "id": "100010",
     "name": "100010",
     "msg": "SQLi Attempt (SQL Command Detected)",
     "operand": "((\"|')\\s|;).*(insert|replace).*\\s.*into.*\\s",
-    "risk": 5,
-    "category": "sqli",
-    "subcategory": "statement injection"
+    "category": "sqli",
+    "subcategory": "statement injection",
+    "risk": 5
   },
   {
     "id": "100011",
     "name": "100011",
     "msg": "SQLi Attempt (SQL Command Detected)",
     "operand": "((\"|')\\s|;).*(update)(\\s|\\+).*set\\s.*\\w.*=.+",
-    "risk": 5,
-    "category": "sqli",
-    "subcategory": "statement injection"
+    "category": "sqli",
+    "subcategory": "statement injection",
+    "risk": 5
   },
   {
     "id": "100012",
     "name": "100012",
     "msg": "SQLi Attempt (SQL Sleep Command Detected)",
     "operand": "((\"|')\\s|;).*(select)(\\s|\\+|;|')(pg_sleep|sleep).*\\(.+",
-    "risk": 5,
-    "category": "sqli",
-    "subcategory": "statement injection"
+    "category": "sqli",
+    "subcategory": "statement injection",
+    "risk": 5
   },
   {
     "id": "100013",
     "name": "100013",
     "msg": "SQLi Attempt (SQL Sleep Command Detected)",
     "operand": "\\W(waitfor).*(\\s).*(delay).*(\\d+:)",
-    "risk": 5,
-    "category": "sqli",
-    "subcategory": "statement injection"
+    "category": "sqli",
+    "subcategory": "statement injection",
+    "risk": 5
   },
   {
     "id": "100014",
     "name": "100014",
     "msg": "SQLi Attempt (SQL Command Execution Detected)",
     "operand": "(\"|').*exec\\s",
-    "risk": 5,
-    "category": "sqli",
-    "subcategory": "statement injection"
+    "category": "sqli",
+    "subcategory": "statement injection",
+    "risk": 5
   },
   {
     "id": "100015",
     "name": "100015",
     "msg": "SQLi Attempt (SQL Command Detected)",
     "operand": "(\\b|\\s).*(union|intersect|except).*(\\s+all)?.+select([^\\w]|\\s)",
-    "risk": 5,
-    "category": "sqli",
-    "subcategory": "statement injection"
+    "category": "sqli",
+    "subcategory": "statement injection",
+    "risk": 5
   },
   {
     "id": "100016",
     "name": "100016",
     "msg": "SQLi Attempt (SQL Built-in Function Call Detected)",
     "operand": "xp_(makecab|cmdshell|execresultset|regaddmultistring|regread|enumdsn|availablemedia|regdeletekey|loginconfig|regremovemultistring|regwrite|regdeletevalue|dirtree|regenumkeys|filelist|terminate|servicecontrol|ntsec_enumdomains|terminate_process|ntsec|regenumvalues|cmdshell)",
-    "risk": 5,
-    "category": "sqli",
-    "subcategory": "built-in function invocation"
+    "category": "sqli",
+    "subcategory": "built-in function invocation",
+    "risk": 5
   },
   {
     "id": "100017",
     "name": "100017",
     "msg": "SQLi Attempt (SQL Built-in Function Call Detected)",
     "operand": "(information_schema|connection_id|iif|benchmark|sha1|md5)(\\s)?\\(",
-    "risk": 5,
-    "category": "sqli",
-    "subcategory": "built-in function invocation"
+    "category": "sqli",
+    "subcategory": "built-in function invocation",
+    "risk": 5
   },
   {
     "id": "100018",
     "name": "100018",
     "msg": "SQLi Attempt (SQL Built-in Function Call Detected)",
     "operand": "sp_(execute|prepare|password|sqlexec|replwritetovarbin|help|addextendedproc|executesql|makewebtask|oacreate)",
-    "risk": 5,
-    "category": "sqli",
-    "subcategory": "built-in function invocation"
+    "category": "sqli",
+    "subcategory": "built-in function invocation",
+    "risk": 5
   },
   {
     "id": "100019",
     "name": "100019",
     "msg": "SQLi Attempt (MS-SQL Built-in Function Call Detected)",
     "operand": "\\W(and|or|;)\\s*(abs|acos|adddate|addtime|aes_decrypt|aes_encrypt|and|atan2|atan|atan|avg|benchmark|bin|binary|bit_and|bit_count|bit_length|bit_or|bit_xor|cast|ceil|ceiling|char_length|char|character_length|charset|coalesce|coercibility|collation|compress|concat_ws|concat|connection_id|conv|convert_tz|convert|cos|cot|count(distinct)|count|crc32|curdate|current_date|current_date|current_time|current_time|current_timestamp|current_timestamp|current_user|current_user|curtime|database|date_add|date_format|date_sub|date|datediff|day|dayname|dayofmonth|dayofweek|dayofyear|decode|default|degrees|des_decrypt|des_encrypt|elt|encode|encrypt|exp|export_set|extract|extractvalue|field|find_in_set|floor|format|found_rows|from_days|from_unixtime|get_format|get_lock|greatest|group_concat|hex|hour|if|ifnull|in|inet_aton|inet_ntoa|insert|instr|interval|is_free_lock|is_used_lock|isnull|last_insert_id|lcase|least|left|length|ln|load_file|localtime|localtimestamp|locate|log10|log2|log|lower|lpad|ltrim|make_set|makedate|maketime|master_pos_wait|match|max|md5|microsecond|mid|min|minute|mod|month|monthname|name_const|now|nullif|oct|octet_length|old_password|ord|password|period_add|period_diff|pi|position|pow|power|procedure analyse|quarter|quote|radians|rand|regexp|release_lock|repeat|replace|reverse|right|rlike|round|row_count|rpad|rtrim|schema|sec_to_time|second|session_user|sha1|sha|sign|sin|sleep|soundex|sounds like|space|sqrt|std|stddev_pop|stddev_samp|stddev|str_to_date|strcmp|subdate|substr|substring_index|substring|subtime|sum|sysdate|system_user|tan|time_format|time_to_sec|time|timediff|timestamp|timestampadd|timestampdiff|to_days|trim|truncate|ucase|uncompress|uncompressed_length|unhex|unix_timestamp|updatexml|upper|user|utc_date|utc_time|utc_timestamp|uuid_short|uuid|values|var_pop|var_samp|variance|version|week|weekday|weekofyear|year|yearweek)(\\s)?\\(",
-    "risk": 5,
-    "category": "sqli",
-    "subcategory": "built-in function invocation"
+    "category": "sqli",
+    "subcategory": "built-in function invocation",
+    "risk": 5
   },
   {
     "id": "100020",
     "name": "100020",
     "msg": "SQLi Attempt (mySQL Built-in Function Call Detected)",
     "operand": "\\W(abs|acos|ascii|asin|atan|atn2|avg|cast|ceiling|char|charindex|coalesce|col_length|col_name|convert|cos|cot|count|count|count|count|current_timestamp|current_user|datalength|databasepropertyex|dateadd|datediff|datename|datepart|day|db_id|db_name|degrees|difference|exp|floor|file_id|file_name|filegroup_id|filegroup_name|filegroupproperty|fileproperty|fulltextcatalogproperty|fulltextserviceproperty|formatmessage|freetexttable|getdate|getansinull|host_id|host_name|ident_incr|ident_seed|ident_current|identity|index_col|indexproperty|isdate|is_member|is_srvrolemember|isnull|isnumeric|left|len|log|log10|lower|ltrim|max|min|month|nchar|newid|nullif|object_id|object_name|objectproperty|open|opendatasource|openquery|openrowset|parsename|patindex|permissions|pi|power|radians|rand|replicate|replace|reverse|right|rtrim|round|rowcount_big|session_user|sign|sin|soundex|space|stats_date|stdev|stdevp|str|stuff|substring|sum|suser_id|suser_sid|suser_sname|system_user|tan|textptr|textvalid|typeproperty|unicode|user|user_id|user_name|upper|var|varp|year)(\\s)?\\(.+\\)",
-    "risk": 5,
-    "category": "sqli",
-    "subcategory": "built-in function invocation"
+    "category": "sqli",
+    "subcategory": "built-in function invocation",
+    "risk": 5
   },
   {
     "id": "100021",
     "name": "100021",
     "msg": "SQLi Attempt (Oracle Built-in Utilities Call Detected)",
     "operand": "(dbms_alert|dbms_application_info|v\\$session|v\\$session_longops|dbms_aq|dbms_aqadm|dbms_aqelm|dbms_backup_restore|dbms_ddl|dbms_debug|dbms_defer|dbms_defer_query|dmbs_defer_sys|dbms_describe|dbms_distributed_trust_admin|dbms_encode|dbms_fga|dmbs_flashback|dbms_hs_passthrough|dbms_iot|dbms_job|dbms_ldap|dbms_libcache|dbms_lob|dbms_lock|dbms_logmnr|dbms_logmnr_cdc_publish|dbms_logmnr_cdc_subscribe|dbms_logmnr_d|dbms_metadata|dbms_mview|dbms_obfuscation_toolkit|dbms_odci|dbms_offline_og|dbms_offline_snapshot|dbms_olap|dbms_oracle_trace_agent|dbms_oracle_trace_user|dbms_outln|dbms_outln_edit|dbms_output|dbms_pclxutil|dbms_pipe|dbms_profiler|dbms_random|dbms_rectifier_diff|dbms_redefinition|dbms_refresh|dbms_repair|dbms_repcat|dbms_repcat_admin|dbms_repcat_instatiate|dbms_repcat_rgt|dbms_reputil|dbms_resource_manager|dbms_resource_manager_privs|dbms_resumable|dbms_rls|dbms_rowid|dbms_session|dbms_shared_pool|dbms_snapshot|dbms_space|dbms_space_admin|dbms_sql|dbms_stats|dbms_trace|dbms_transaction|dbms_transform|dbms_tts|dbms_types|dbms_url|dbms_utility|dbms_wm|dbms_xmlgen|dmbs_xmlquery|dbms_xmlsave|debug_extproc|outln_pkg|sdo_cs|sdo_geom|sdo_lrs|sdo_migrate|sdo_tune|utl_coll|utl_encode|utl_file|utl_http|utl_inaddr|utl_pg|utl_raw|utl_ref|utl_smtp|utl_tcp|utl_url|anydata|anydataset|anytype|all_arguments|user_arguments|dba_objects|all_objects|user_objects|sys_objects|dba_source|all_source|user_source|myappadmin\\.adduser)[\\s\\.\\(]",
-    "risk": 5,
-    "category": "sqli",
-    "subcategory": "built-in function invocation"
+    "category": "sqli",
+    "subcategory": "built-in function invocation",
+    "risk": 5
   },
   {
     "id": "100022",
     "name": "100022",
     "msg": "SQLi Attempt (comment insertion)",
     "operand": "/\\*.+(\\w|\\W).+\\*/",
-    "risk": 5,
-    "category": "sqli",
-    "subcategory": "escape-character"
+    "category": "sqli",
+    "subcategory": "escape-character",
+    "risk": 3
   },
   {
     "id": "100023",
     "name": "100023",
     "msg": "SQLi Attempt (Break|Split)",
     "operand": "('|\")[^-]*--",
-    "risk": 5,
-    "category": "sqli",
-    "subcategory": "escape-character"
+    "category": "sqli",
+    "subcategory": "escape-character",
+    "risk": 3
   },
   {
     "id": "100024",
     "name": "100024",
     "msg": "SQLi Attempt (Built-in Function)",
     "operand": "passthru(\\s+)?\\(",
-    "risk": 5,
-    "category": "sqli",
-    "subcategory": "built-in function invocation"
+    "category": "sqli",
+    "subcategory": "built-in function invocation",
+    "risk": 5
   },
   {
     "id": "100025",
     "name": "100025",
     "msg": "SQLi Attempt (Built-in Function)",
     "operand": "(chr|char|varchar|nvarchar)\\(\\d+\\)",
-    "risk": 5,
-    "category": "sqli",
-    "subcategory": "built-in function invocation"
+    "category": "sqli",
+    "subcategory": "built-in function invocation",
+    "risk": 5
   },
   {
     "id": "100026",
     "name": "100026",
     "msg": "SQLi Attempt (Built-in Function)",
     "operand": "select @@?\\w.*--",
-    "risk": 5,
-    "category": "sqli",
-    "subcategory": "built-in function invocation"
+    "category": "sqli",
+    "subcategory": "built-in function invocation",
+    "risk": 5
   },
   {
     "id": "100027",
     "name": "100027",
     "msg": "SQLi Attempt (Escape Technique Detected)",
     "operand": "^['\"][\\s\\<\\>;-]",
-    "risk": 5,
-    "category": "sqli",
-    "subcategory": "escape-character"
+    "category": "sqli",
+    "subcategory": "escape-character",
+    "risk": 3
   },
   {
     "id": "100028",
     "name": "100028",
     "msg": "SQLi Attempt (Inline Commnet Detected)",
     "operand": "^/\\*",
-    "risk": 5,
-    "category": "sqli",
-    "subcategory": "escape-character"
+    "category": "sqli",
+    "subcategory": "escape-character",
+    "risk": 3
   },
   {
     "id": "100029",
     "name": "100029",
     "msg": "SQLi Attempt (QL Detected)",
     "operand": "select\\s.+\\sfrom \\(",
-    "risk": 5,
-    "category": "sqli",
-    "subcategory": "statement"
+    "category": "sqli",
+    "subcategory": "statement",
+    "risk": 5
   },
   {
     "id": "100030",
     "name": "100030",
     "msg": "SQLi Attempt (Built-in Function)",
     "operand": "(and|or)\\s.+\\s+is\\s+null",
-    "risk": 5,
-    "category": "sqli",
-    "subcategory": "statement"
+    "category": "sqli",
+    "subcategory": "statement",
+    "risk": 5
   },
   {
     "id": "100031",
     "name": "100031",
     "msg": "SQLi Attempt (Escape Technique Captured)",
     "operand": "(\"'|'\"|--)[\\s\\<\\>;-]",
-    "risk": 5,
-    "category": "sqli",
-    "subcategory": "escape-character"
+    "category": "sqli",
+    "subcategory": "escape-character",
+    "risk": 3
   },
   {
     "id": "100032",
     "name": "100032",
     "msg": "SQLi Attempt (Built-in Function)",
     "operand": "\\W1e309\\W",
-    "risk": 5,
-    "category": "sqli",
-    "subcategory": "escape-character"
+    "category": "sqli",
+    "subcategory": "escape-character",
+    "risk": 5
   },
   {
     "id": "100033",
     "name": "100033",
     "msg": "SQLi Attempt (Built-in Function)",
     "operand": ";--\\s",
-    "risk": 5,
-    "category": "sqli",
-    "subcategory": "escape-character"
+    "category": "sqli",
+    "subcategory": "escape-character",
+    "risk": 4
   },
   {
     "id": "100034",
     "name": "100034",
     "msg": "SQLi Attempt (Built-in Function)",
     "operand": "``",
-    "risk": 5,
-    "category": "sqli",
-    "subcategory": "escape-character"
+    "category": "sqli",
+    "subcategory": "escape-character",
+    "risk": 3
   },
   {
     "id": "100035",
     "name": "100035",
     "msg": "SQLi Attempt",
     "operand": ".*select.+from.+where.+",
-    "risk": 5,
-    "category": "sqli",
-    "subcategory": "statement"
+    "category": "sqli",
+    "subcategory": "statement",
+    "risk": 5
   },
   {
     "id": "100036",
     "name": "100036",
     "msg": "SQLi Attempt",
     "operand": ".*(select)?.+case.+when.+then",
-    "risk": 5,
-    "category": "sqli",
-    "subcategory": "statement"
+    "category": "sqli",
+    "subcategory": "statement",
+    "risk": 5
   },
   {
     "id": "100037",
     "name": "100037",
     "msg": "SQLi Attempt",
     "operand": "\\Wsleep\\W?\\(\\W?\\d+\\W?\\)",
-    "risk": 5,
-    "category": "sqli",
-    "subcategory": "built-in function invocation"
+    "category": "sqli",
+    "subcategory": "built-in function invocation",
+    "risk": 5
   },
   {
     "id": "100038",
     "name": "100038",
     "msg": "XSS Attempt (Closing Tags)",
     "operand": ".*<[- ~]{4,}>",
-    "risk": 5,
-    "category": "xss",
-    "subcategory": "tag insertion"
+    "category": "xss",
+    "subcategory": "tag insertion",
+    "risk": 5
   },
   {
     "id": "100039",
     "name": "100039",
     "msg": "XSS Attempt (HTML Tags Injection)",
     "operand": "</?(.+\\W)?(address|area|article|aside|audio|base|br|bdi|bdo|blockquote|body|button|canvas|caption|cite|code|col|colgroup|command|data|datalist|del|details|dfn|div|embed|fieldset|figcaption|figure|footer|form|head|header|hgroup|html|iframe|img|input|ins|keygen|label|legend|link|main|map|mark|math|menu|meta|meter|nav|noscript|object|optgroup|option|output|param|pre|progress|ruby|samp|script|section|select|small|source|span|strong|style|summary|table|tbody|textarea|tfoot|thead|time|title|track|var|video|wbr)[\\W]",
-    "risk": 5,
-    "category": "xss",
-    "subcategory": "tag insertion"
+    "category": "xss",
+    "subcategory": "tag insertion",
+    "risk": 5
   },
   {
     "id": "100040",
     "name": "100040",
     "msg": "XSS Attempt (Inline Javascript Injection)",
     "operand": "javascript.*:",
-    "risk": 5,
-    "category": "xss",
-    "subcategory": "xss"
+    "category": "xss",
+    "subcategory": "xss",
+    "risk": 5
   },
   {
     "id": "100041",
     "name": "100041",
     "msg": "XSS Attempt (Inline Javascript Injection)",
     "operand": ".*\\W(function|alert|prompt|eval)\\W?.*\\(.*\\).*",
-    "risk": 5,
-    "category": "xss",
-    "subcategory": "xss"
+    "category": "xss",
+    "subcategory": "xss",
+    "risk": 5
   },
   {
     "id": "100042",
     "name": "100042",
     "msg": "XSS Attempt (Inline Javascript Injection)",
     "operand": "(shell:|\\.fromcharcode)",
-    "risk": 5,
-    "category": "xss",
-    "subcategory": "xss"
+    "category": "xss",
+    "subcategory": "xss",
+    "risk": 5
   },
   {
     "id": "100043",
     "name": "100043",
     "msg": "XSS Attempt (Inline Javascript Event Handler Injection)",
     "operand": "\\bon(abort|blur|change|click|dblclick|dragdrop|error|focus|keydown|keypress|keyup|load|mousedown|mousemove|mouseout|mouseover|mouseup|move|readystatechange|reset|resize|select|submit|unload)\\b\\W*?=",
-    "risk": 5,
-    "category": "xss",
-    "subcategory": "xss"
+    "category": "xss",
+    "subcategory": "xss",
+    "risk": 5
   },
   {
     "id": "100044",
     "name": "100044",
     "msg": "XSS Attempt (Comment Content)",
     "operand": "<!--",
-    "risk": 5,
-    "category": "xss",
-    "subcategory": "xss"
+    "category": "xss",
+    "subcategory": "xss",
+    "risk": 5
   },
   {
     "id": "100045",
     "name": "100045",
     "msg": "XSS Attempt (-moz-binding)",
     "operand": "-moz-binding\\:",
-    "risk": 5,
-    "category": "xss",
-    "subcategory": "xss"
+    "category": "xss",
+    "subcategory": "xss",
+    "risk": 5
   },
   {
     "id": "100046",
     "name": "100046",
     "msg": "XSS Attempt (resource loading)",
     "operand": "['\"=;]res\\:.*?[\\|/]",
-    "risk": 5,
-    "category": "xss",
-    "subcategory": "xss"
+    "category": "xss",
+    "subcategory": "xss",
+    "risk": 5
   },
   {
     "id": "100047",
     "name": "100047",
     "msg": "XSS Attempt (Meta Programming)",
     "operand": "\\.(call|apply)\\W.*(this|window|document|name|body|location)",
-    "risk": 5,
-    "category": "xss",
-    "subcategory": "xss"
+    "category": "xss",
+    "subcategory": "xss",
+    "risk": 5
   },
   {
     "id": "100048",
     "name": "100048",
     "msg": "XSS Attempt (Closing Tags)",
     "operand": "('|\")>.*<!",
-    "risk": 5,
-    "category": "xss",
-    "subcategory": "xss"
+    "category": "xss",
+    "subcategory": "xss",
+    "risk": 5
   },
   {
     "id": "100049",
     "name": "100049",
     "msg": "XSS Attempt (anchor, img or script)",
     "operand": "<\\s*(a|img|script)\\s+(href|src)",
-    "risk": 5,
-    "category": "xss",
-    "subcategory": "xss"
+    "category": "xss",
+    "subcategory": "xss",
+    "risk": 5
   },
   {
     "id": "100050",
     "name": "100050",
     "msg": "XSS Attempt (anchor, img or script)",
     "operand": "<\\s*(\\w+).*\\s+(href|src)\\s*=",
-    "risk": 5,
-    "category": "xss",
-    "subcategory": "xss"
+    "category": "xss",
+    "subcategory": "xss",
+    "risk": 5
   },
   {
     "id": "100051",
     "name": "100051",
     "msg": "RFI/LFI/OSCI",
     "operand": "(\\\\.\\.){2,}",
-    "risk": 5,
-    "category": "generic",
-    "subcategory": "generic"
+    "category": "generic",
+    "subcategory": "generic",
+    "risk": 5
   },
   {
     "id": "100052",
     "name": "100052",
     "msg": "RFI/LFI/OSCI",
     "operand": "^/(-|\\.|~)",
-    "risk": 5,
-    "category": "generic",
-    "subcategory": "generic"
+    "category": "generic",
+    "subcategory": "generic",
+    "risk": 5
   },
   {
     "id": "100053",
     "name": "100053",
     "msg": "RFI/LFI/OSCI",
     "operand": "^/[\\(\\)]",
-    "risk": 5,
-    "category": "generic",
-    "subcategory": "generic"
+    "category": "generic",
+    "subcategory": "generic",
+    "risk": 5
   },
   {
     "id": "100054",
     "name": "100054",
     "msg": "RFI/LFI/OSCI",
     "operand": "^/\\{\\d+\\}",
-    "risk": 5,
-    "category": "generic",
-    "subcategory": "generic"
+    "category": "generic",
+    "subcategory": "generic",
+    "risk": 5
   },
   {
     "id": "100055",
     "name": "100055",
     "msg": "RFI/LFI/OSCI",
     "operand": "^///",
-    "risk": 5,
-    "category": "generic",
-    "subcategory": "generic"
+    "category": "generic",
+    "subcategory": "generic",
+    "risk": 5
   },
   {
     "id": "100056",
     "name": "100056",
     "msg": "RFI/LFI/OSCI",
     "operand": "^/(\\\\.){3,}",
-    "risk": 5,
-    "category": "generic",
-    "subcategory": "generic"
+    "category": "generic",
+    "subcategory": "generic",
+    "risk": 5
   },
   {
     "id": "100057",
     "name": "100057",
     "msg": "RFI/LFI/OSCI",
     "operand": "^/about:.+",
-    "risk": 5,
-    "category": "generic",
-    "subcategory": "generic"
+    "category": "generic",
+    "subcategory": "generic",
+    "risk": 5
   },
   {
     "id": "100058",
     "name": "100058",
     "msg": "RFI/LFI/OSCI",
     "operand": "^/(~|_)?admin((_|-).*)?/",
-    "risk": 5,
-    "category": "generic",
-    "subcategory": "generic"
+    "category": "generic",
+    "subcategory": "generic",
+    "risk": 5
   },
   {
     "id": "100059",
     "name": "100059",
     "msg": "RFI/LFI/OSCI",
     "operand": "^/admisapi/",
-    "risk": 5,
-    "category": "generic",
-    "subcategory": "generic"
+    "category": "generic",
+    "subcategory": "generic",
+    "risk": 5
   },
   {
     "id": "100060",
     "name": "100060",
     "msg": "RFI/LFI/OSCI",
     "operand": "/adodb/",
-    "risk": 5,
-    "category": "generic",
-    "subcategory": "generic"
+    "category": "generic",
+    "subcategory": "generic",
+    "risk": 5
   },
   {
     "id": "100061",
     "name": "100061",
     "msg": "RFI/LFI/OSCI",
     "operand": "/advwebadmin/",
-    "risk": 5,
-    "category": "generic",
-    "subcategory": "generic"
+    "category": "generic",
+    "subcategory": "generic",
+    "risk": 5
   },
   {
     "id": "100062",
     "name": "100062",
     "msg": "RFI/LFI/OSCI",
     "operand": "/adxmlrpc.php",
-    "risk": 5,
-    "category": "generic",
-    "subcategory": "generic"
+    "category": "generic",
+    "subcategory": "generic",
+    "risk": 5
   },
   {
     "id": "100063",
     "name": "100063",
     "msg": "RFI/LFI/OSCI",
     "operand": "/db/mysql/",
-    "risk": 5,
-    "category": "generic",
-    "subcategory": "generic"
+    "category": "generic",
+    "subcategory": "generic",
+    "risk": 5
   },
   {
     "id": "100064",
     "name": "100064",
     "msg": "RFI/LFI/OSCI",
     "operand": "/apache/",
-    "risk": 5,
-    "category": "generic",
-    "subcategory": "generic"
+    "category": "generic",
+    "subcategory": "generic",
+    "risk": 5
   },
   {
     "id": "100065",
     "name": "100065",
     "msg": "RFI/LFI/OSCI",
     "operand": "/.*\\.inc\\.php.*",
-    "risk": 5,
-    "category": "generic",
-    "subcategory": "generic"
+    "category": "generic",
+    "subcategory": "generic",
+    "risk": 5
   },
   {
     "id": "100066",
     "name": "100066",
     "msg": "RFI/LFI/OSCI",
     "operand": "~.+\\.(bak|copy|old|swp|tmp.*)",
-    "risk": 5,
-    "category": "generic",
-    "subcategory": "generic"
+    "category": "generic",
+    "subcategory": "generic",
+    "risk": 5
   },
   {
     "id": "100067",
     "name": "100067",
     "msg": "RFI/LFI/OSCI",
     "operand": "/win.ini",
-    "risk": 5,
-    "category": "generic",
-    "subcategory": "generic"
+    "category": "generic",
+    "subcategory": "generic",
+    "risk": 5
   },
   {
     "id": "100068",
     "name": "100068",
     "msg": "RFI/LFI/OSCI",
     "operand": "/passwd",
-    "risk": 5,
-    "category": "generic",
-    "subcategory": "generic"
+    "category": "generic",
+    "subcategory": "generic",
+    "risk": 5
   },
   {
     "id": "100069",
     "name": "100069",
     "msg": "RFI/LFI/OSCI",
     "operand": "/f?cgi-bin/_?(admin|config|include|sh|shell|global)",
-    "risk": 5,
-    "category": "generic",
-    "subcategory": "generic"
+    "category": "generic",
+    "subcategory": "generic",
+    "risk": 5
   },
   {
     "id": "100070",
     "name": "100070",
     "msg": "RFI/LFI/OSCI",
     "operand": "/f?cgi-bin/.+\\.(ini|dat|dll|pl|exe|asp|xml|cgi|mdb|dat|php|php3|perl|aspx|html|bz2|7z|bz2|gz|jar|rar|tar|tgz|war|z|zip)",
-    "risk": 5,
-    "category": "generic",
-    "subcategory": "generic"
+    "category": "generic",
+    "subcategory": "generic",
+    "risk": 5
   },
   {
     "id": "100071",
     "name": "100071",
     "msg": "RFI/LFI/OSCI",
     "operand": "/conf/ssl/",
-    "risk": 5,
-    "category": "generic",
-    "subcategory": "generic"
+    "category": "generic",
+    "subcategory": "generic",
+    "risk": 5
   },
   {
     "id": "100072",
     "name": "100072",
     "msg": "RFI/LFI/OSCI",
     "operand": "/crypto/",
-    "risk": 5,
-    "category": "generic",
-    "subcategory": "generic"
+    "category": "generic",
+    "subcategory": "generic",
+    "risk": 5
   },
   {
     "id": "100073",
     "name": "100073",
     "msg": "RFI/LFI/OSCI",
     "operand": "\\:\\:\\$DATA",
-    "risk": 5,
-    "category": "generic",
-    "subcategory": "generic"
+    "category": "generic",
+    "subcategory": "generic",
+    "risk": 5
   },
   {
     "id": "100074",
     "name": "100074",
     "msg": "RFI/LFI/OSCI",
     "operand": "/fbsd/",
-    "risk": 5,
-    "category": "generic",
-    "subcategory": "generic"
+    "category": "generic",
+    "subcategory": "generic",
+    "risk": 5
   },
   {
     "id": "100075",
     "name": "100075",
     "msg": "RFI/LFI/OSCI",
     "operand": "/hsx.cgi",
-    "risk": 5,
-    "category": "generic",
-    "subcategory": "generic"
+    "category": "generic",
+    "subcategory": "generic",
+    "risk": 5
   },
   {
     "id": "100076",
     "name": "100076",
     "msg": "RFI/LFI/OSCI",
     "operand": "/ht/(bin|docs)",
-    "risk": 5,
-    "category": "generic",
-    "subcategory": "generic"
+    "category": "generic",
+    "subcategory": "generic",
+    "risk": 5
   },
   {
     "id": "100077",
     "name": "100077",
     "msg": "RFI/LFI/OSCI",
     "operand": "/\\.htaccess",
-    "risk": 5,
-    "category": "generic",
-    "subcategory": "generic"
+    "category": "generic",
+    "subcategory": "generic",
+    "risk": 5
   },
   {
     "id": "100078",
     "name": "100078",
     "msg": "RFI/LFI/OSCI",
     "operand": "/iis(admin|admpwd|protect|samples)",
-    "risk": 5,
-    "category": "generic",
-    "subcategory": "generic"
+    "category": "generic",
+    "subcategory": "generic",
+    "risk": 5
   },
   {
     "id": "100080",
     "name": "100080",
     "msg": "RFI/LFI/OSCI",
     "operand": "/inc/.+.php",
-    "risk": 5,
-    "category": "generic",
-    "subcategory": "generic"
+    "category": "generic",
+    "subcategory": "generic",
+    "risk": 5
   },
   {
     "id": "100081",
     "name": "100081",
     "msg": "RFI/LFI/OSCI",
     "operand": "/info2www",
-    "risk": 5,
-    "category": "generic",
-    "subcategory": "generic"
+    "category": "generic",
+    "subcategory": "generic",
+    "risk": 5
   },
   {
     "id": "100082",
     "name": "100082",
     "msg": "RFI/LFI/OSCI",
     "operand": "/info.dat",
-    "risk": 5,
-    "category": "generic",
-    "subcategory": "generic"
+    "category": "generic",
+    "subcategory": "generic",
+    "risk": 5
   },
   {
     "id": "100083",
     "name": "100083",
     "msg": "RFI/LFI/OSCI",
     "operand": "/.git/",
-    "risk": 5,
-    "category": "generic",
-    "subcategory": "generic"
+    "category": "generic",
+    "subcategory": "generic",
+    "risk": 5
   },
   {
     "id": "100084",
     "name": "100084",
     "msg": "RFI/LFI/OSCI",
     "operand": "/gitweb",
-    "risk": 5,
-    "category": "generic",
-    "subcategory": "generic"
+    "category": "generic",
+    "subcategory": "generic",
+    "risk": 5
   },
   {
     "id": "100085",
     "name": "100085",
     "msg": "RFI/LFI/OSCI",
     "operand": "/mail/(admin|atmail)",
-    "risk": 5,
-    "category": "generic",
-    "subcategory": "generic"
+    "category": "generic",
+    "subcategory": "generic",
+    "risk": 5
   },
   {
     "id": "100086",
     "name": "100086",
     "msg": "RFI/LFI/OSCI",
     "operand": "/mailbox.php3",
-    "risk": 5,
-    "category": "generic",
-    "subcategory": "generic"
+    "category": "generic",
+    "subcategory": "generic",
+    "risk": 5
   },
   {
     "id": "100087",
     "name": "100087",
     "msg": "RFI/LFI/OSCI",
     "operand": "/mail(file)?.cgi",
-    "risk": 5,
-    "category": "generic",
-    "subcategory": "generic"
+    "category": "generic",
+    "subcategory": "generic",
+    "risk": 5
   },
   {
     "id": "100088",
     "name": "100088",
     "msg": "RFI/LFI/OSCI",
     "operand": "/mailgu(ard|st)/",
-    "risk": 5,
-    "category": "generic",
-    "subcategory": "generic"
+    "category": "generic",
+    "subcategory": "generic",
+    "risk": 5
   },
   {
     "id": "100089",
     "name": "100089",
     "msg": "RFI/LFI/OSCI",
     "operand": "/mail/(inc|src)/",
-    "risk": 5,
-    "category": "generic",
-    "subcategory": "generic"
+    "category": "generic",
+    "subcategory": "generic",
+    "risk": 5
   },
   {
     "id": "100090",
     "name": "100090",
     "msg": "RFI/LFI/OSCI",
     "operand": "/maillist/",
-    "risk": 5,
-    "category": "generic",
-    "subcategory": "generic"
+    "category": "generic",
+    "subcategory": "generic",
+    "risk": 5
   },
   {
     "id": "100091",
     "name": "100091",
     "msg": "RFI/LFI/OSCI",
     "operand": "/mail_log_files/",
-    "risk": 5,
-    "category": "generic",
-    "subcategory": "generic"
+    "category": "generic",
+    "subcategory": "generic",
+    "risk": 5
   },
   {
     "id": "100092",
     "name": "100092",
     "msg": "RFI/LFI/OSCI",
     "operand": "/mailnews.cgi",
-    "risk": 5,
-    "category": "generic",
-    "subcategory": "generic"
+    "category": "generic",
+    "subcategory": "generic",
+    "risk": 5
   },
   {
     "id": "100093",
     "name": "100093",
     "msg": "RFI/LFI/OSCI",
     "operand": "/mail\\.php",
-    "risk": 5,
-    "category": "generic",
-    "subcategory": "generic"
+    "category": "generic",
+    "subcategory": "generic",
+    "risk": 5
   },
   {
     "id": "100094",
     "name": "100094",
     "msg": "RFI/LFI/OSCI",
     "operand": "/mailpost.exe",
-    "risk": 5,
-    "category": "generic",
-    "subcategory": "generic"
+    "category": "generic",
+    "subcategory": "generic",
+    "risk": 5
   },
   {
     "id": "100095",
     "name": "100095",
     "msg": "RFI/LFI/OSCI",
     "operand": "/mail(man|root|scanner|-secure|secure|server|view|watch)",
-    "risk": 5,
-    "category": "generic",
-    "subcategory": "generic"
+    "category": "generic",
+    "subcategory": "generic",
+    "risk": 5
   },
   {
     "id": "100096",
     "name": "100096",
     "msg": "RFI/LFI/OSCI",
     "operand": "/_maincfgret.cgi",
-    "risk": 5,
-    "category": "generic",
-    "subcategory": "generic"
+    "category": "generic",
+    "subcategory": "generic",
+    "risk": 5
   },
   {
     "id": "100097",
     "name": "100097",
     "msg": "RFI/LFI/OSCI",
     "operand": "/main.cgi",
-    "risk": 5,
-    "category": "generic",
-    "subcategory": "generic"
+    "category": "generic",
+    "subcategory": "generic",
+    "risk": 5
   },
   {
     "id": "100098",
     "name": "100098",
     "msg": "RFI/LFI/OSCI",
     "operand": "/main/inc/lib/",
-    "risk": 5,
-    "category": "generic",
-    "subcategory": "generic"
+    "category": "generic",
+    "subcategory": "generic",
+    "risk": 5
   },
   {
     "id": "100099",
     "name": "100099",
     "msg": "RFI/LFI/OSCI",
     "operand": "/nettracker/",
-    "risk": 5,
-    "category": "generic",
-    "subcategory": "generic"
+    "category": "generic",
+    "subcategory": "generic",
+    "risk": 5
   },
   {
     "id": "100100",
     "name": "100100",
     "msg": "RFI/LFI/OSCI",
     "operand": "/netutils",
-    "risk": 5,
-    "category": "generic",
-    "subcategory": "generic"
+    "category": "generic",
+    "subcategory": "generic",
+    "risk": 5
   },
   {
     "id": "100101",
     "name": "100101",
     "msg": "RFI/LFI/OSCI",
     "operand": "/_old/",
-    "risk": 5,
-    "category": "generic",
-    "subcategory": "generic"
+    "category": "generic",
+    "subcategory": "generic",
+    "risk": 5
   },
   {
     "id": "100102",
     "name": "100102",
     "msg": "RFI/LFI/OSCI",
     "operand": "/old_files/",
-    "risk": 5,
-    "category": "generic",
-    "subcategory": "generic"
+    "category": "generic",
+    "subcategory": "generic",
+    "risk": 5
   },
   {
     "id": "100103",
     "name": "100103",
     "msg": "RFI/LFI/OSCI",
     "operand": "/oldfiles/",
-    "risk": 5,
-    "category": "generic",
-    "subcategory": "generic"
+    "category": "generic",
+    "subcategory": "generic",
+    "risk": 5
   },
   {
     "id": "100104",
     "name": "100104",
     "msg": "RFI/LFI/OSCI",
     "operand": "/old/wp-admin/",
-    "risk": 5,
-    "category": "generic",
-    "subcategory": "generic"
+    "category": "generic",
+    "subcategory": "generic",
+    "risk": 5
   },
   {
     "id": "100105",
     "name": "100105",
     "msg": "RFI/LFI/OSCI",
     "operand": "/_vti",
-    "risk": 5,
-    "category": "generic",
-    "subcategory": "generic"
+    "category": "generic",
+    "subcategory": "generic",
+    "risk": 5
   },
   {
     "id": "100106",
     "name": "100106",
     "msg": "RFI/LFI/OSCI",
     "operand": "^/'",
-    "risk": 5,
-    "category": "generic",
-    "subcategory": "generic"
+    "category": "generic",
+    "subcategory": "generic",
+    "risk": 5
   },
   {
     "id": "100107",
     "name": "100107",
     "msg": "admin area",
     "operand": "^/admin",
-    "risk": 5,
-    "category": "generic",
-    "subcategory": "generic"
+    "category": "generic",
+    "subcategory": "generic",
+    "risk": 5
   },
   {
     "id": "100109",
     "name": "100109",
     "msg": "RFI/LFI/OSCI",
     "operand": "\\\\\\.",
-    "risk": 5,
-    "category": "generic",
-    "subcategory": "generic"
+    "category": "generic",
+    "subcategory": "generic",
+    "risk": 5
   },
   {
     "id": "100110",
     "name": "100110",
     "msg": "PHP Eval/Exec Family",
     "operand": "([$@{}()\\[\\]].*){8,}",
-    "risk": 5,
-    "category": "generic",
-    "subcategory": "generic"
+    "category": "generic",
+    "subcategory": "generic",
+    "risk": 5
   },
   {
     "id": "100111",
     "name": "100111",
     "msg": "Control chars only",
     "operand": "^[\\[\\]$;.\"(),'`{}]{7,}$",
-    "risk": 5,
-    "category": "generic",
-    "subcategory": "generic"
+    "category": "generic",
+    "subcategory": "generic",
+    "risk": 5
   },
   {
     "id": "100112",
     "name": "100112",
     "msg": "system resource",
     "operand": "/\\.(\\w|\\.|-)+/?",
-    "risk": 5,
-    "category": "generic",
-    "subcategory": "generic"
+    "category": "generic",
+    "subcategory": "generic",
+    "risk": 5
   },
   {
     "id": "100113",
     "name": "100113",
     "msg": "system resource",
     "operand": "%20onload=",
-    "risk": 5,
-    "category": "generic",
-    "subcategory": "generic"
+    "category": "generic",
+    "subcategory": "generic",
+    "risk": 5
   },
   {
     "id": "100114",
     "name": "100114",
     "msg": "system resource",
     "operand": "%3e%3c",
-    "risk": 5,
-    "category": "generic",
-    "subcategory": "generic"
+    "category": "generic",
+    "subcategory": "generic",
+    "risk": 5
   },
   {
     "id": "100115",
     "name": "100115",
     "msg": "system resource",
     "operand": "\\);}}--></script><script",
-    "risk": 5,
-    "category": "generic",
-    "subcategory": "generic"
+    "category": "generic",
+    "subcategory": "generic",
+    "risk": 5
   },
   {
     "id": "100116",
     "name": "100116",
     "msg": "system resource",
     "operand": "../../../../../",
-    "risk": 5,
-    "category": "generic",
-    "subcategory": "generic"
+    "category": "generic",
+    "subcategory": "generic",
+    "risk": 5
   },
   {
     "id": "100117",
     "name": "100117",
     "msg": "system resource",
     "operand": "/.../.././../",
-    "risk": 5,
-    "category": "generic",
-    "subcategory": "generic"
+    "category": "generic",
+    "subcategory": "generic",
+    "risk": 5
   },
   {
     "id": "100118",
     "name": "100118",
     "msg": "system resource",
     "operand": "/.htaccess",
-    "risk": 5,
-    "category": "generic",
-    "subcategory": "generic"
+    "category": "generic",
+    "subcategory": "generic",
+    "risk": 5
   },
   {
     "id": "100119",
     "name": "100119",
     "msg": "system resource",
     "operand": "//../..//..",
-    "risk": 5,
-    "category": "generic",
-    "subcategory": "generic"
+    "category": "generic",
+    "subcategory": "generic",
+    "risk": 5
   },
   {
     "id": "100120",
     "name": "100120",
     "msg": "system resource",
     "operand": "/Acunetix",
-    "risk": 5,
-    "category": "generic",
-    "subcategory": "generic"
+    "category": "generic",
+    "subcategory": "generic",
+    "risk": 5
   },
   {
     "id": "100121",
     "name": "100121",
     "msg": "system resource",
     "operand": "/acunetix",
-    "risk": 5,
-    "category": "generic",
-    "subcategory": "generic"
+    "category": "generic",
+    "subcategory": "generic",
+    "risk": 5
   },
   {
     "id": "100122",
     "name": "100122",
     "msg": "system resource",
     "operand": "/ppim/email/root.email",
-    "risk": 5,
-    "category": "generic",
-    "subcategory": "generic"
+    "category": "generic",
+    "subcategory": "generic",
+    "risk": 5
   },
   {
     "id": "100123",
     "name": "100123",
     "msg": "system resource",
     "operand": "/ppim/password.dat",
-    "risk": 5,
-    "category": "generic",
-    "subcategory": "generic"
+    "category": "generic",
+    "subcategory": "generic",
+    "risk": 5
   },
   {
     "id": "100124",
     "name": "100124",
     "msg": "system resource",
     "operand": "/var/www/",
-    "risk": 5,
-    "category": "generic",
-    "subcategory": "generic"
+    "category": "generic",
+    "subcategory": "generic",
+    "risk": 5
   },
   {
     "id": "100125",
     "name": "100125",
     "msg": "system resource",
     "operand": "/~1/",
-    "risk": 5,
-    "category": "generic",
-    "subcategory": "generic"
+    "category": "generic",
+    "subcategory": "generic",
+    "risk": 5
   },
   {
     "id": "100126",
     "name": "100126",
     "msg": "system resource",
     "operand": "/~admin/",
-    "risk": 5,
-    "category": "generic",
-    "subcategory": "generic"
+    "category": "generic",
+    "subcategory": "generic",
+    "risk": 5
   },
   {
     "id": "100127",
     "name": "100127",
     "msg": "system resource",
     "operand": "/~log/",
-    "risk": 5,
-    "category": "generic",
-    "subcategory": "generic"
+    "category": "generic",
+    "subcategory": "generic",
+    "risk": 5
   },
   {
     "id": "100128",
     "name": "100128",
     "msg": "system resource",
     "operand": "/~nobody/etc/passwd",
-    "risk": 5,
-    "category": "generic",
-    "subcategory": "generic"
+    "category": "generic",
+    "subcategory": "generic",
+    "risk": 5
   },
   {
     "id": "100129",
     "name": "100129",
     "msg": "system resource",
     "operand": "/~root/",
-    "risk": 5,
-    "category": "generic",
-    "subcategory": "generic"
+    "category": "generic",
+    "subcategory": "generic",
+    "risk": 5
   },
   {
     "id": "100130",
     "name": "100130",
     "msg": "system resource",
     "operand": "/~stats/",
-    "risk": 5,
-    "category": "generic",
-    "subcategory": "generic"
+    "category": "generic",
+    "subcategory": "generic",
+    "risk": 5
   },
   {
     "id": "100131",
     "name": "100131",
     "msg": "system resource",
     "operand": "/~webstats/",
-    "risk": 5,
-    "category": "generic",
-    "subcategory": "generic"
+    "category": "generic",
+    "subcategory": "generic",
+    "risk": 5
   },
   {
     "id": "100132",
     "name": "100132",
     "msg": "system resource",
     "operand": "/~wsdocs/",
-    "risk": 5,
-    "category": "generic",
-    "subcategory": "generic"
+    "category": "generic",
+    "subcategory": "generic",
+    "risk": 5
   },
   {
     "id": "100133",
     "name": "100133",
     "msg": "system resource",
     "operand": "appscan_fingerprint",
-    "risk": 5,
-    "category": "generic",
-    "subcategory": "generic"
+    "category": "generic",
+    "subcategory": "generic",
+    "risk": 5
   },
   {
     "id": "100134",
     "name": "100134",
     "msg": "system resource",
     "operand": "boot.ini",
-    "risk": 5,
-    "category": "generic",
-    "subcategory": "generic"
+    "category": "generic",
+    "subcategory": "generic",
+    "risk": 5
   },
   {
     "id": "100135",
     "name": "100135",
     "msg": "system resource",
     "operand": "cmd.exe",
-    "risk": 5,
-    "category": "generic",
-    "subcategory": "generic"
+    "category": "generic",
+    "subcategory": "generic",
+    "risk": 5
   },
   {
     "id": "100136",
     "name": "100136",
     "msg": "system resource",
     "operand": "code=phold",
-    "risk": 5,
-    "category": "generic",
-    "subcategory": "generic"
+    "category": "generic",
+    "subcategory": "generic",
+    "risk": 5
   },
   {
     "id": "100137",
     "name": "100137",
     "msg": "system resource",
     "operand": "document.cookie",
-    "risk": 5,
-    "category": "generic",
-    "subcategory": "generic"
+    "category": "generic",
+    "subcategory": "generic",
+    "risk": 5
   },
   {
     "id": "100138",
     "name": "100138",
     "msg": "system resource",
     "operand": "etc/passwd",
-    "risk": 5,
-    "category": "generic",
-    "subcategory": "generic"
+    "category": "generic",
+    "subcategory": "generic",
+    "risk": 5
   },
   {
     "id": "100139",
     "name": "100139",
     "msg": "system resource",
     "operand": "global.asa",
-    "risk": 5,
-    "category": "generic",
-    "subcategory": "generic"
+    "category": "generic",
+    "subcategory": "generic",
+    "risk": 5
   },
   {
     "id": "100140",
     "name": "100140",
     "msg": "system resource",
     "operand": "htaccess",
-    "risk": 5,
-    "category": "generic",
-    "subcategory": "generic"
+    "category": "generic",
+    "subcategory": "generic",
+    "risk": 5
   },
   {
     "id": "100141",
     "name": "100141",
     "msg": "system resource",
     "operand": "modtest",
-    "risk": 5,
-    "category": "generic",
-    "subcategory": "generic"
+    "category": "generic",
+    "subcategory": "generic",
+    "risk": 5
   },
   {
     "id": "100142",
     "name": "100142",
     "msg": "system resource",
     "operand": "nessustest",
-    "risk": 5,
-    "category": "generic",
-    "subcategory": "generic"
+    "category": "generic",
+    "subcategory": "generic",
+    "risk": 5
   },
   {
     "id": "100143",
     "name": "100143",
     "msg": "system resource",
     "operand": "php_info()",
-    "risk": 5,
-    "category": "generic",
-    "subcategory": "generic"
+    "category": "generic",
+    "subcategory": "generic",
+    "risk": 5
   },
   {
     "id": "100144",
     "name": "100144",
     "msg": "system resource",
     "operand": "phpinfo()",
-    "risk": 5,
-    "category": "generic",
-    "subcategory": "generic"
-  },
-  {
-    "id": "100145",
-    "name": "100145",
-    "msg": "system resource",
-    "operand": "rfi?..",
-    "risk": 5,
-    "category": "generic",
-    "subcategory": "generic"
+    "category": "generic",
+    "subcategory": "generic",
+    "risk": 5
   },
   {
     "id": "100146",
     "name": "100146",
     "msg": "system resource",
     "operand": "system.ini",
-    "risk": 5,
-    "category": "generic",
-    "subcategory": "generic"
+    "category": "generic",
+    "subcategory": "generic",
+    "risk": 5
   },
   {
     "id": "100147",
     "name": "100147",
     "msg": "system resource",
     "operand": "windows/win.ini",
-    "risk": 5,
-    "category": "generic",
-    "subcategory": "generic"
+    "category": "generic",
+    "subcategory": "generic",
+    "risk": 5
   },
   {
     "id": "100148",
     "name": "100148",
     "msg": "system resource",
     "operand": "Xx<XaXaXXaXaX>xX",
-    "risk": 5,
-    "category": "generic",
-    "subcategory": "generic"
+    "category": "generic",
+    "subcategory": "generic",
+    "risk": 5
   },
   {
     "id": "100149",
     "name": "100149",
     "msg": "system resource",
     "operand": " & dir",
-    "risk": 5,
-    "category": "generic",
-    "subcategory": "generic"
+    "category": "generic",
+    "subcategory": "generic",
+    "risk": 5
   },
   {
     "id": "100150",
     "name": "100150",
     "msg": "system resource",
     "operand": "';\",\\)`",
-    "risk": 5,
-    "category": "generic",
-    "subcategory": "generic"
+    "category": "generic",
+    "subcategory": "generic",
+    "risk": 5
   },
   {
     "id": "100151",
     "name": "100151",
     "msg": "OSCI (OS Command Injection) Attempt",
     "operand": "(&&|\\|\\||;|`)\\s*?(arch|ash|awk|base64|basename|bash|bc|bsh|bunzip2|cat|chcon|chgrp|chmod|chown|chroot|cjpeg|cksum|clear|comm|configure|cp|cpio|csh|csplit|curl|cut|date|dc|dd|df|diff|diff3|dig|dir|dircolors|dirname|djpeg|dmesg|dnsdomainname|doexec|domainname|dos2unix|du|dumpkeys|echo|ed|egrep|eject|elinks|env|ex|expand|expr|ext|factor|false|fdisk|fgrep|find|finger|fixps|fmt|fold|free|gawk|grep|groups|gtar|gunzip|gzip|halt|hdparm|head|hell|history|hostid|hostname|httpd|id|identify|ifconfig|igawk|install|ipcalc|join|kbd_mode|kill|last|lastlog|link|links|ln|loadkeys|locate|login|logname|look|ls|lsmod|lynx|mac2unix|mail|man|manweb|md5sum|mdu|mkdir|mkfifo|mkfs|mknod|mktemp|more|mount|mt|mtr|mv|namei|nano|nc|ncftp|nedit-nc|netstat|nice|nisdomainname|nl|nohup|nslookup|od|paste|pathchk|pdf2dsc|pdf2ps|pdfinfo|pdftotext|perl|pgawk|pico|pine|ping|ping6|pinky|pr|printenv|printf|ps|ps2ascii|ps2epsi|ps2frag|ps2pdf|ps2pdf12|ps2pdf13|ps2pdf14|ps2pdfwr|ps2pk|ps2ps|psbook|ptx|pwd|quota|readelf|readlink|reboot|red|rename|resize|rm|rmdir|rpm|runcon|rundig|rvi|sed|seq|gid|serial|uid|setfont|sfdisk|sftp|sh|sha1sum|sha224sum|sha256sum|sha384sum|sha512sum|shred|shuf|sleep|slocate|sort|split|ssh|stat|stty|stty cooked|stty raw|su|sum|switchdesk|sync|tac|tail|tar|tcsh|tee|telnet|test|time|timeout|tr|tracepath|tracepath6|traceroute|traceroute6|tree|true|truncate|tsort|tty|umask|umount|uname|unexpand|unicode_start|unicode_stop|uniq|unlink|ungid|unuid|untar|unzip|updatedb|uptime|useradd|users|usleep|vdir|viwc|wget|is|whereis|which|who|whoami|whois|xinit|xpdf|xrandr|yes|ypdomainname|zcat|zip|zipinfo)(\\s|;|&|`|#|$)",
-    "risk": 5,
     "category": "osci",
-    "subcategory": "osci"
+    "subcategory": "osci",
+    "risk": 5
   },
   {
     "id": "100152",
     "name": "100152",
     "msg": "OSCI (OS Command Injection) Attempt",
     "operand": "(arch|ash|awk|base64|basename|bash|bc|bsh|bunzip2|cat|chcon|chgrp|chmod|chown|chroot|cjpeg|cksum|clear|comm|configure|cp|cpio|csh|csplit|curl|cut|date|dc|dd|df|diff|diff3|dig|dir|dircolors|dirname|djpeg|dmesg|dnsdomainname|doexec|domainname|dos2unix|du|dumpkeys|echo|ed|egrep|eject|elinks|env|ex|expand|expr|ext|factor|false|fdisk|fgrep|find|finger|fixps|fmt|fold|free|gawk|grep|groups|gtar|gunzip|gzip|halt|hdparm|head|hell|history|hostid|hostname|httpd|id|identify|ifconfig|igawk|install|ipcalc|join|kbd_mode|kill|last|lastlog|link|links|ln|loadkeys|locate|login|logname|look|ls|lsmod|lynx|mac2unix|mail|man|manweb|md5sum|mdu|mkdir|mkfifo|mkfs|mknod|mktemp|more|mount|mt|mtr|mv|namei|nano|nc|ncftp|nedit-nc|netstat|nice|nisdomainname|nl|nohup|nslookup|od|paste|pathchk|pdf2dsc|pdf2ps|pdfinfo|pdftotext|perl|pgawk|pico|pine|ping|ping6|pinky|pr|printenv|printf|ps|ps2ascii|ps2epsi|ps2frag|ps2pdf|ps2pdf12|ps2pdf13|ps2pdf14|ps2pdfwr|ps2pk|ps2ps|psbook|ptx|pwd|quota|readelf|readlink|reboot|red|rename|resize|rm|rmdir|rpm|runcon|rundig|rvi|sed|seq|gid|serial|uid|setfont|sfdisk|sftp|sh|sha1sum|sha224sum|sha256sum|sha384sum|sha512sum|shred|shuf|sleep|slocate|sort|split|ssh|stat|stty|stty cooked|stty raw|su|sum|switchdesk|sync|tac|tail|tar|tcsh|tee|telnet|test|time|timeout|tr|tracepath|tracepath6|traceroute|traceroute6|tree|true|truncate|tsort|tty|umask|umount|uname|unexpand|unicode_start|unicode_stop|uniq|unlink|ungid|unuid|untar|unzip|updatedb|uptime|useradd|users|usleep|vdir|viwc|wget|is|whereis|which|who|whoami|whois|xinit|xpdf|xrandr|yes|ypdomainname|zcat|zip|zipinfo)\\s+(-+[a-z]+)",
-    "risk": 5,
     "category": "osci",
-    "subcategory": "osci"
+    "subcategory": "osci",
+    "risk": 5
   },
   {
     "id": "100153",
     "name": "100153",
     "msg": "OSCI (OS Command Injection) Attempt",
     "operand": "(&&|\\|\\||;|`)\\s*?(arch|ash|awk|base64|basename|bash|bc|bsh|bunzip2|cat|chcon|chgrp|chmod|chown|chroot|cjpeg|cksum|clear|comm|configure|cp|cpio|csh|csplit|curl|cut|date|dc|dd|df|diff|diff3|dig|dir|dircolors|dirname|djpeg|dmesg|dnsdomainname|doexec|domainname|dos2unix|du|dumpkeys|echo|ed|egrep|eject|elinks|env|ex|expand|expr|ext|factor|false|fdisk|fgrep|find|finger|fixps|fmt|fold|free|gawk|grep|groups|gtar|gunzip|gzip|halt|hdparm|head|hell|history|hostid|hostname|httpd|id|identify|ifconfig|igawk|install|ipcalc|join|kbd_mode|kill|last|lastlog|link|links|ln|loadkeys|locate|login|logname|look|ls|lsmod|lynx|mac2unix|mail|man|manweb|md5sum|mdu|mkdir|mkfifo|mkfs|mknod|mktemp|more|mount|mt|mtr|mv|namei|nano|nc|ncftp|nedit-nc|netstat|nice|nisdomainname|nl|nohup|nslookup|od|paste|pathchk|pdf2dsc|pdf2ps|pdfinfo|pdftotext|perl|pgawk|pico|pine|ping|ping6|pinky|pr|printenv|printf|ps|ps2ascii|ps2epsi|ps2frag|ps2pdf|ps2pdf12|ps2pdf13|ps2pdf14|ps2pdfwr|ps2pk|ps2ps|psbook|ptx|pwd|quota|readelf|readlink|reboot|red|rename|resize|rm|rmdir|rpm|runcon|rundig|rvi|sed|seq|gid|serial|uid|setfont|sfdisk|sftp|sh|sha1sum|sha224sum|sha256sum|sha384sum|sha512sum|shred|shuf|sleep|slocate|sort|split|ssh|stat|stty|stty cooked|stty raw|su|sum|switchdesk|sync|tac|tail|tar|tcsh|tee|telnet|test|time|timeout|tr|tracepath|tracepath6|traceroute|traceroute6|tree|true|truncate|tsort|tty|umask|umount|uname|unexpand|unicode_start|unicode_stop|uniq|unlink|ungid|unuid|untar|unzip|updatedb|uptime|useradd|users|usleep|vdir|viwc|wget|is|whereis|which|who|whoami|whois|xinit|xpdf|xrandr|yes|ypdomainname|zcat|zip|zipinfo)\\s+((-+[a-z]+)|(/\\w){2,})",
-    "risk": 5,
     "category": "osci",
-    "subcategory": "osci"
+    "subcategory": "osci",
+    "risk": 5
   },
   {
     "id": "100154",
     "name": "100154",
     "msg": "OSCI (OS Command Injection) Attempt",
     "operand": "(exec|popen|system|os\\.command|shell|escapeshellcmd)\\(.*\\)",
-    "risk": 5,
     "category": "osci",
-    "subcategory": "osci"
+    "subcategory": "osci",
+    "risk": 5
   },
   {
     "id": "100155",
     "name": "100155",
     "msg": "OSCI (OS Command Injection) Attempt",
     "operand": "(arch|ash|awk|base64|basename|bash|bc|bsh|bunzip2|cat|chcon|chgrp|chmod|chown|chroot|cjpeg|cksum|clear|comm|configure|cp|cpio|csh|csplit|curl|cut|date|dc|dd|df|diff|diff3|dig|dir|dircolors|dirname|djpeg|dmesg|dnsdomainname|doexec|domainname|dos2unix|du|dumpkeys|echo|ed|egrep|eject|elinks|env|ex|expand|expr|ext|factor|false|fdisk|fgrep|find|finger|fixps|fmt|fold|free|gawk|grep|groups|gtar|gunzip|gzip|halt|hdparm|head|hell|history|hostid|hostname|httpd|id|identify|ifconfig|igawk|install|ipcalc|join|kbd_mode|kill|last|lastlog|link|links|ln|loadkeys|locate|login|logname|look|ls|lsmod|lynx|mac2unix|mail|man|manweb|md5sum|mdu|mkdir|mkfifo|mkfs|mknod|mktemp|more|mount|mt|mtr|mv|namei|nano|nc|ncftp|nedit-nc|netstat|nice|nisdomainname|nl|nohup|nslookup|od|paste|pathchk|pdf2dsc|pdf2ps|pdfinfo|pdftotext|perl|pgawk|pico|pine|ping|ping6|pinky|pr|printenv|printf|ps|ps2ascii|ps2epsi|ps2frag|ps2pdf|ps2pdf12|ps2pdf13|ps2pdf14|ps2pdfwr|ps2pk|ps2ps|psbook|ptx|pwd|quota|readelf|readlink|reboot|red|rename|resize|rm|rmdir|rpm|runcon|rundig|rvi|sed|seq|gid|serial|uid|setfont|sfdisk|sftp|sh|sha1sum|sha224sum|sha256sum|sha384sum|sha512sum|shred|shuf|sleep|slocate|sort|split|ssh|stat|stty|stty cooked|stty raw|su|sum|switchdesk|sync|tac|tail|tar|tcsh|tee|telnet|test|time|timeout|tr|tracepath|tracepath6|traceroute|traceroute6|tree|true|truncate|tsort|tty|umask|umount|uname|unexpand|unicode_start|unicode_stop|uniq|unlink|ungid|unuid|untar|unzip|updatedb|uptime|useradd|users|usleep|vdir|viwc|wget|is|whereis|which|who|whoami|whois|xinit|xpdf|xrandr|yes|ypdomainname|zcat|zip|zipinfo)(\\s+(-|&&|\\|\\||;|>|<).*){2,}[ -~]",
-    "risk": 5,
     "category": "osci",
-    "subcategory": "osci"
+    "subcategory": "osci",
+    "risk": 5
   },
   {
     "id": "100156",
     "name": "100156",
     "msg": "OSCI (OS Command Injection) Attempt",
     "operand": ";.*\\$\\((arch|ash|awk|base64|basename|bash|bc|bsh|bunzip2|cat|chcon|chgrp|chmod|chown|chroot|cjpeg|cksum|clear|comm|configure|cp|cpio|csh|csplit|curl|cut|date|dc|dd|df|diff|diff3|dig|dir|dircolors|dirname|djpeg|dmesg|dnsdomainname|doexec|domainname|dos2unix|du|dumpkeys|echo|ed|egrep|eject|elinks|env|ex|expand|expr|ext|factor|false|fdisk|fgrep|find|finger|fixps|fmt|fold|free|gawk|grep|groups|gtar|gunzip|gzip|halt|hdparm|head|hell|history|hostid|hostname|httpd|id|identify|ifconfig|igawk|install|ipcalc|join|kbd_mode|kill|last|lastlog|link|links|ln|loadkeys|locate|login|logname|look|ls|lsmod|lynx|mac2unix|mail|man|manweb|md5sum|mdu|mkdir|mkfifo|mkfs|mknod|mktemp|more|mount|mt|mtr|mv|namei|nano|nc|ncftp|nedit-nc|netstat|nice|nisdomainname|nl|nohup|nslookup|od|paste|pathchk|pdf2dsc|pdf2ps|pdfinfo|pdftotext|perl|pgawk|pico|pine|ping|ping6|pinky|pr|printenv|printf|ps|ps2ascii|ps2epsi|ps2frag|ps2pdf|ps2pdf12|ps2pdf13|ps2pdf14|ps2pdfwr|ps2pk|ps2ps|psbook|ptx|pwd|quota|readelf|readlink|reboot|red|rename|resize|rm|rmdir|rpm|runcon|rundig|rvi|sed|seq|gid|serial|uid|setfont|sfdisk|sftp|sh|sha1sum|sha224sum|sha256sum|sha384sum|sha512sum|shred|shuf|sleep|slocate|sort|split|ssh|stat|stty|stty cooked|stty raw|su|sum|switchdesk|sync|tac|tail|tar|tcsh|tee|telnet|test|time|timeout|tr|tracepath|tracepath6|traceroute|traceroute6|tree|true|truncate|tsort|tty|umask|umount|uname|unexpand|unicode_start|unicode_stop|uniq|unlink|ungid|unuid|untar|unzip|updatedb|uptime|useradd|users|usleep|vdir|viwc|wget|is|whereis|which|who|whoami|whois|xinit|xpdf|xrandr|yes|ypdomainname|zcat|zip|zipinfo).*\\)",
-    "risk": 5,
     "category": "osci",
-    "subcategory": "osci"
+    "subcategory": "osci",
+    "risk": 5
   },
   {
     "id": "100157",
     "name": "100157",
     "msg": "XSS Attempt (Win OSCI)",
     "operand": "[A-Za-z]\\:.+\\.(exe|bat|cmd|dll)",
-    "risk": 5,
-    "category": "xss",
-    "subcategory": "xss"
+    "category": "xss",
+    "subcategory": "xss",
+    "risk": 5
   },
   {
     "id": "100158",
     "name": "100158",
     "msg": "XSS Attempt (Win OSCI)",
     "operand": "\\w\\.(exe|bat|cmd|dll|sh|bash)($|(\\?.*))",
-    "risk": 5,
-    "category": "xss",
-    "subcategory": "xss"
+    "category": "xss",
+    "subcategory": "xss",
+    "risk": 5
   },
   {
     "id": "100159",
     "name": "100159",
     "msg": "XSS Attempt (Closing Tags)",
     "operand": "(\\s|\"|')(jscript|onsubmit|copyparentfolder|document|javascript|meta|onchange|onmove|onkeydown|onkeyup|activexobject|onerror|onmouseup|ecmascript|bexpression|onmouseover|vbscript:|<!\\[cdata\\[|http:|.innerhtml|settimeout|shell:|onabort|asfunction:|onkeypress|onmousedown|onclick|.fromcharcode|background-image:|x-javascript|ondragdrop|onblur|mocha:|javascript:|onfocus|lowsrc|getparentfolder|onresize|@import|alert|script|onselect|onmouseout|application|onmousemove|background|.execscript|livescript:|vbscript|getspecialfolder|.addimport|<iframe|onunload|createtextrange|<input|onload)(\\s|=)",
-    "risk": 5,
-    "category": "xss",
-    "subcategory": "tag insertion"
+    "category": "xss",
+    "subcategory": "tag insertion",
+    "risk": 5
   },
   {
     "id": "100160",
     "name": "100160",
     "msg": "XSS Attempt (anchor, img or script)",
     "operand": "%3c.+%3e.+%3c%2f.+%3e",
-    "risk": 5,
-    "category": "xss",
-    "subcategory": "xss"
+    "category": "xss",
+    "subcategory": "xss",
+    "risk": 5
   },
   {
     "id": "100161",
     "name": "100161",
     "msg": "XSS Attempt (anchor, img or script)",
     "operand": "%3c.+%2f%3e",
-    "risk": 5,
-    "category": "xss",
-    "subcategory": "xss"
+    "category": "xss",
+    "subcategory": "xss",
+    "risk": 5
   }
-]
->>>>>>> fdfde8c5
+]