--- conflicted
+++ resolved
@@ -231,11 +231,7 @@
       "targets": [
         {
           "exemplar": true,
-<<<<<<< HEAD
           "expr": "count(count(top_active_asn_total) by (asn)) + count(count(top_reported_asn_total) by (asn))",
-=======
-          "expr": "count(count(top_passed_asn_total) by (asn))",
->>>>>>> c87d38c0
           "hide": false,
           "interval": "",
           "legendFormat": "",
@@ -1653,13 +1649,7 @@
   },
   "timepicker": {},
   "timezone": "",
-<<<<<<< HEAD
   "title": "xReblaze 5.0 Traffic Overview",
   "uid": "tUZcMWHVd",
   "version": 1
-=======
-  "title": "Reblaze 5.0 Traffic Overview",
-  "uid": "tUZcMWHVz",
-  "version": 2
->>>>>>> c87d38c0
 }